// Simul Software Ltd 2023
// OpenXR Tutorial for Khronos Group

#include "GraphicsAPI_D3D11.h"
#include "GraphicsAPI_D3D12.h"
#include "GraphicsAPI_Vulkan.h"
#include "xr_linear_algebra.h"

static HWND window;
static bool g_WindowQuit = false;

static LRESULT CALLBACK WindProc(HWND handle, UINT msg, WPARAM wparam, LPARAM lparam) {
    if (msg == WM_DESTROY || msg == WM_CLOSE) {
        PostQuitMessage(0);
        g_WindowQuit = true;
        return 0;
    }
    return DefWindowProc(handle, msg, wparam, lparam);
}

static void WindowUpdate() {
    MSG msg = {0};
    if (PeekMessage(&msg, window, 0, 0, PM_REMOVE)) {
        TranslateMessage(&msg);
        DispatchMessage(&msg);
    }
}

GraphicsAPI *graphicsAPI = nullptr;
GraphicsAPI_Type apiType = VULKAN;
int64_t swapchainFormat = 0;
void *vertexBuffer = nullptr;
void *indexBuffer = nullptr;
void *uniformBuffer_Vert = nullptr;
void *uniformBuffer_Frag = nullptr;

void *vertexShader = nullptr, *fragmentShader = nullptr;
void *pipeline = nullptr;

struct CameraConstants {
    XrMatrix4x4f viewProj;
    XrMatrix4x4f modelViewProj;
    XrMatrix4x4f model;
};
CameraConstants cameraConstants;
// Six colors for the six faces of a cube. Bright for +, Dark is -
// Red for X faces, green for Y, blue for Z.
XrVector4f colors[6] = {
    {1.00f, 0.00f, 0.00f, 1.00f},
    {0.10f, 0.00f, 0.00f, 1.00f},
    {0.00f, 0.60f, 0.00f, 1.00f},
    {0.00f, 0.10f, 0.00f, 1.00f},
    {0.00f, 0.20f, 1.00f, 1.00f},
    {0.00f, 0.02f, 0.10f, 1.00f}};

void CreateResources() {
    // Vertices for a 1x1x1 meter cube. (Left/Right, Top/Bottom, Front/Back)
    constexpr XrVector4f vertexPositions[] = {
        {+0.5f, +0.5f, +0.5f, 1.0f},
        {+0.5f, +0.5f, -0.5f, 1.0f},
        {+0.5f, -0.5f, +0.5f, 1.0f},
        {+0.5f, -0.5f, -0.5f, 1.0f},
        {-0.5f, +0.5f, +0.5f, 1.0f},
        {-0.5f, +0.5f, -0.5f, 1.0f},
        {-0.5f, -0.5f, +0.5f, 1.0f},
        {-0.5f, -0.5f, -0.5f, 1.0f}};

#define CUBE_FACE(V1, V2, V3, V4, V5, V6) vertexPositions[V1], vertexPositions[V2], vertexPositions[V3], vertexPositions[V4], vertexPositions[V5], vertexPositions[V6],

    XrVector4f cubeVertices[] = {
        CUBE_FACE(2, 1, 0, 2, 3, 1) // -X
        CUBE_FACE(6, 4, 5, 6, 5, 7) // +X
        CUBE_FACE(0, 1, 5, 0, 5, 4) // -Y
        CUBE_FACE(2, 6, 7, 2, 7, 3) // +Y
        CUBE_FACE(0, 4, 6, 0, 6, 2) // -Z
        CUBE_FACE(1, 3, 7, 1, 7, 5) // +Z
    };

    uint32_t cubeIndices[36] = {
         0,  1,  2,  3,  4,  5, // -X
         6,  7,  8,  9, 10, 11, // +X
        12, 13, 14, 15, 16, 17, // -Y
        18, 19, 20, 21, 22, 23, // +Y
        24, 25, 26, 27, 28, 29, // -Z
        30, 31, 32, 33, 34, 35, // +Z
    };
    vertexBuffer = graphicsAPI->CreateBuffer(
        {GraphicsAPI::BufferCreateInfo::Type::VERTEX, sizeof(float) * 4, sizeof(cubeVertices),
         &cubeVertices, false});

    indexBuffer = graphicsAPI->CreateBuffer(
        {GraphicsAPI::BufferCreateInfo::Type::INDEX, sizeof(uint32_t), sizeof(cubeIndices),
         &cubeIndices, false});

    uniformBuffer_Frag = graphicsAPI->CreateBuffer(
        {GraphicsAPI::BufferCreateInfo::Type::UNIFORM, 0, sizeof(colors), colors, false});
    graphicsAPI->SetBufferData(uniformBuffer_Frag, 0, sizeof(colors), (void *)colors);

    uniformBuffer_Vert = graphicsAPI->CreateBuffer(
        {GraphicsAPI::BufferCreateInfo::Type::UNIFORM, 0, sizeof(CameraConstants), &cameraConstants, false});

    if (apiType == OPENGL || apiType == VULKAN) {
        std::string vertexSource = R"(
            #version 450
            //Color Vertex Shader
            layout(std140, binding = 1) uniform CameraConstants
            {
                mat4 viewProj;
                mat4 modelViewProj;
                mat4 model;
            };
            layout(location = 0) in highp vec4 a_Positions;
                layout(location = 0) out flat uvec2 o_TexCoord;
            void main()
            {
                gl_Position = modelViewProj * a_Positions;
                int face = gl_VertexID / 6;
                    o_TexCoord = uvec2(face, 0);
            })";
        vertexShader = graphicsAPI->CreateShader({GraphicsAPI::ShaderCreateInfo::Type::VERTEX, vertexSource.data(), vertexSource.size()});

        std::string fragmentSource = R"(
            #version 450
            //Texture Fragment Shader
            layout(location = 0) in highp vec2 i_TexCoord;
            layout(location = 0) out highp vec4 o_Color;
            layout(std140, binding = 0) uniform Data
            {
                highp vec4 colors[6];
            } d_Data;
            void main()
            {
                int i = int(i_TexCoord.x);
                o_Color = d_Data.colors[i];
            })";
        fragmentShader = graphicsAPI->CreateShader({GraphicsAPI::ShaderCreateInfo::Type::FRAGMENT, fragmentSource.data(), fragmentSource.size()});
    }
    if (apiType == OPENGL_ES) {
        std::string vertexSource = R"(
            #version 310 es
            //Color Vertex Shader
            layout(std140, binding = 1) uniform CameraConstants
            {
                mat4 viewProj;
                mat4 modelViewProj;
                mat4 model;
            };
            layout(location = 0) in highp vec4 a_Positions;
                layout(location = 0) out flat uvec2 o_TexCoord;
            void main()
            {
                gl_Position = modelViewProj * a_Positions;
                int face = gl_VertexID / 6;
                    o_TexCoord = uvec2(face, 0);
            })";
        vertexShader = graphicsAPI->CreateShader({GraphicsAPI::ShaderCreateInfo::Type::VERTEX, vertexSource.data(), vertexSource.size()});

        std::string fragmentSource = R"(
            #version 310 es
            //Color Fragment Shader
                layout(location = 0) in flat uvec2 i_TexCoord;
            layout(location = 0) out highp vec4 o_Color;
            layout(std140, binding = 0) uniform Data
            {
                highp vec4 colors[6];
            } d_Data;
            
            void main()
            {
                    uint i = i_TexCoord.x;
                o_Color = d_Data.colors[i];
            })";
        fragmentShader = graphicsAPI->CreateShader({GraphicsAPI::ShaderCreateInfo::Type::FRAGMENT, fragmentSource.data(), fragmentSource.size()});
    }
    if (apiType == D3D11 || apiType == D3D12) {
        std::string vertexSource = R"(
            //Color Vertex Shader

            cbuffer CameraConstants: register(b1)
            {
                float4x4 viewProj;
                float4x4 modelViewProj;
                float4x4 model;
            };
            struct VS_IN
            {
                    uint vertexId : SV_VertexId;
                float4 a_Positions : TEXCOORD0;
            };
            
            struct VS_OUT
            {
                float4 o_Position    : SV_Position;
                uint2 o_TexCoord     : TEXCOORD0;
            };
            
            VS_OUT main(VS_IN IN)
            {
                VS_OUT OUT;
                OUT.o_Position = mul(modelViewProj,IN.a_Positions);
                    int face = IN.vertexId / 6;
                    OUT.o_TexCoord = uint2(face, 0);
                return OUT;
            })";
        vertexShader = graphicsAPI->CreateShader({GraphicsAPI::ShaderCreateInfo::Type::VERTEX, vertexSource.data(), vertexSource.size()});

        std::string fragmentSource = R"(
            //Color Fragment Shader
            
            struct PS_IN
            {
                float4 i_Position    : SV_Position;
                uint2 i_TexCoord     : TEXCOORD0;
            };
            struct PS_OUT
            {
                float4 o_Color : SV_Target0;
            };
            
            cbuffer Data : register(b0)
            {
                float4 colors[6];
            };
            
            PS_OUT main(PS_IN IN)
            {
                PS_OUT OUT;
                    int i = int(IN.i_TexCoord.x);
                OUT.o_Color = colors[i];
                return OUT;
            })";
        fragmentShader = graphicsAPI->CreateShader({GraphicsAPI::ShaderCreateInfo::Type::FRAGMENT, fragmentSource.data(), fragmentSource.size()});
    }

    GraphicsAPI::PipelineCreateInfo pipelineCI;
    pipelineCI.shaders = {vertexShader, fragmentShader};
    pipelineCI.vertexInputState.attributes = {{0, 0, GraphicsAPI::VertexType::VEC4, 0, "TEXCOORD"}};
    pipelineCI.vertexInputState.bindings = {{0, 0, 4 * sizeof(float)}};
    pipelineCI.inputAssemblyState = {GraphicsAPI::PrimitiveTopology::TRIANGLE_LIST, false};
    pipelineCI.rasterisationState = {false, false, GraphicsAPI::PolygonMode::FILL, GraphicsAPI::CullMode::BACK, GraphicsAPI::FrontFace::COUNTER_CLOCKWISE, false, 0.0f, 0.0f, 0.0f, 1.0f};
    pipelineCI.multisampleState = {1, false, 1.0f, 0xFFFFFFFF, false, false};
    pipelineCI.depthStencilState = {false, false, GraphicsAPI::CompareOp::GREATER, false, false, {}, {}, 0.0f, 1.0f};
    pipelineCI.colourBlendState = {false, GraphicsAPI::LogicOp::NO_OP, {{true, GraphicsAPI::BlendFactor::SRC_ALPHA, GraphicsAPI::BlendFactor::ONE_MINUS_SRC_ALPHA, GraphicsAPI::BlendOp::ADD, GraphicsAPI::BlendFactor::ONE, GraphicsAPI::BlendFactor::ZERO, GraphicsAPI::BlendOp::ADD, (GraphicsAPI::ColourComponentBit)15}}, {0.0f, 0.0f, 0.0f, 0.0f}};
    pipelineCI.colorFormats = {swapchainFormat};
    pipelineCI.depthFormat = graphicsAPI->GetDepthFormat();
    pipelineCI.layout = {{1, nullptr, GraphicsAPI::DescriptorInfo::Type::BUFFER, GraphicsAPI::DescriptorInfo::Stage::VERTEX, false}, {0, nullptr, GraphicsAPI::DescriptorInfo::Type::BUFFER, GraphicsAPI::DescriptorInfo::Stage::FRAGMENT, false}};
    pipeline = graphicsAPI->CreatePipeline(pipelineCI);
}

void DestroyResources() {
    graphicsAPI->DestroyPipeline(pipeline);
    graphicsAPI->DestroyShader(fragmentShader);
    graphicsAPI->DestroyShader(vertexShader);
    graphicsAPI->DestroyBuffer(uniformBuffer_Vert);
    graphicsAPI->DestroyBuffer(uniformBuffer_Frag);
    graphicsAPI->DestroyBuffer(indexBuffer);
    graphicsAPI->DestroyBuffer(vertexBuffer);
}

void RenderCuboid(XrPosef pose, XrVector3f scale) {
    XrMatrix4x4f_CreateTranslationRotationScale(&cameraConstants.model, &pose.position, &pose.orientation, &scale);

    XrMatrix4x4f_Multiply(&cameraConstants.modelViewProj, &cameraConstants.viewProj, &cameraConstants.model);

    graphicsAPI->SetPipeline(pipeline);

    graphicsAPI->SetBufferData(uniformBuffer_Vert, 0, sizeof(CameraConstants), &cameraConstants);
    graphicsAPI->SetDescriptor({1, uniformBuffer_Vert, GraphicsAPI::DescriptorInfo::Type::BUFFER, GraphicsAPI::DescriptorInfo::Stage::VERTEX, false});
    graphicsAPI->SetDescriptor({0, uniformBuffer_Frag, GraphicsAPI::DescriptorInfo::Type::BUFFER, GraphicsAPI::DescriptorInfo::Stage::FRAGMENT, false});
    graphicsAPI->UpdateDescriptors();

    graphicsAPI->SetVertexBuffers(&vertexBuffer, 1);
    graphicsAPI->SetIndexBuffer(indexBuffer);

    graphicsAPI->DrawIndexed(36);
}
<<<<<<< HEAD
void DrawTestObject()
{
	
	// Compute the view-projection transform.
	// All matrices (including OpenXR's) are column-major, right-handed.
	XrMatrix4x4f proj;
	XrFovf fov={-.5f,.5f,.5f,-.5f};
	XrMatrix4x4f_CreateProjectionFov(&proj, OPENGL_ES, fov, 0.05f, 100.0f);
	XrMatrix4x4f toView;
	XrVector3f scale1m{1.0f, 1.0f, 1.0f};
	XrVector3f view_position={0,0,0};
	XrQuaternionf view_orientation={0,0,0,1.0f};
	XrMatrix4x4f_CreateTranslationRotationScale(&toView, &view_position, &view_orientation, &scale1m);
	XrMatrix4x4f view;
	XrMatrix4x4f_InvertRigidBody(&view, &toView);
	XrMatrix4x4f_Multiply(&cameraConstants.viewProj, &proj, &view);
	
	// Let's draw a cuboid at the floor. Scale it by 2 in the X and Z, and 0.1 in the Y,
	RenderCuboid({{0.0f, 0.0f, 0.0f, 1.0f}, {0.0f, -1.5f, 0.0f}}, {2.0f, 0.1f, 2.0f});
	float scale=1.0f;
	static float time=0.f;
	time+=0.1f;
    float angleRad=float(time)*0.002f;
	for(int i=0;i<4;i++)
	{
		float x=scale*(float(i)-1.5f);
		for(int j=0;j<4;j++)
		{
			float y=scale*(float(j)-1.5f);
			for(int k=0;k<4;k++)
			{
				float z=scale*(float(k)-1.5f);
				XrQuaternionf q;
				XrVector3f axis={0,0.707f,0.707f};
				XrQuaternionf_CreateFromAxisAngle(&q,&axis,angleRad);
				RenderCuboid({q, {x,y,z}}, {0.1f, 0.2f, 0.1f});
	
			}
		}
	}
}
=======
>>>>>>> 92095d47

void DrawTestObject() {
    // Compute the view-projection transform.
    // All matrices (including OpenXR's) are column-major, right-handed.
    XrMatrix4x4f proj;
    XrFovf fov = {-.5f, .5f, .5f, -.5f};
    XrMatrix4x4f_CreateProjectionFov(&proj, OPENGL_ES, fov, 0.05f, 100.0f);
    XrMatrix4x4f toView;
    XrVector3f scale1m{1.0f, 1.0f, 1.0f};
    XrVector3f view_position = {0, 0, 0};
    XrQuaternionf view_orientation = {0, 0, 0, 1.0f};
    XrMatrix4x4f_CreateTranslationRotationScale(&toView, &view_position, &view_orientation, &scale1m);
    XrMatrix4x4f view;
    XrMatrix4x4f_InvertRigidBody(&view, &toView);
    XrMatrix4x4f_Multiply(&cameraConstants.viewProj, &proj, &view);

    // Let's draw a cuboid at the floor. Scale it by 2 in the X and Z, and 0.1 in the Y,
    RenderCuboid({{0.0f, 0.0f, 0.0f, 1.0f}, {0.0f, -1.5f, 0.0f}}, {2.0f, 0.1f, 2.0f});
    for (int i = 0; i < 10; i++) {
        float x = float(i) - 5.f;
        for (int j = 0; j < 10; j++) {
            float y = float(j) - 5.f;
            for (int k = 0; k < 10; k++) {
                float z = float(k) - 5.f;
                RenderCuboid({{0.382862836f, -0.168145418f, 0.0987696573f, 0.902988195f}, {x, y, z}}, {0.1f, 0.1f, 0.1f});
            }
        }
    }
}

int main() {
    HMODULE RenderDoc = LoadLibraryA("C:/Program Files/RenderDoc/renderdoc.dll");

    if (apiType == D3D11) {
        graphicsAPI = new GraphicsAPI_D3D11();
    } else if (apiType == D3D12) {
        graphicsAPI = new GraphicsAPI_D3D12();
    } else if (apiType == VULKAN) {
        graphicsAPI = new GraphicsAPI_Vulkan();
    } else {
        return -1;
    }

    uint32_t width = 800;
    uint32_t height = 600;

    // Creates the windows
    WNDCLASS wc = {0};
    wc.style = CS_HREDRAW | CS_VREDRAW;
    wc.lpfnWndProc = WindProc;
    wc.hCursor = LoadCursor(nullptr, IDC_ARROW);
    wc.lpszClassName = "GraphicsAPI_Test";
    RegisterClass(&wc);

    window = CreateWindow(wc.lpszClassName, wc.lpszClassName, WS_OVERLAPPEDWINDOW, 100, 100, width, height, 0, 0, 0, 0);
    ShowWindow(window, SW_SHOW);

    // Swapchain
    const uint32_t swapchainCount = 3;
    swapchainFormat = apiType == VULKAN ? VK_FORMAT_B8G8R8A8_UNORM : DXGI_FORMAT_B8G8R8A8_UNORM;
    void *swapchain = graphicsAPI->CreateDesktopSwapchain({width, height, swapchainCount, window, swapchainFormat, false});
    void *swapchainImages[swapchainCount] = {nullptr, nullptr, nullptr};
    void *swapchainImageViews[swapchainCount] = {nullptr, nullptr, nullptr};
    for (uint32_t i = 0; i < swapchainCount; i++) {
        swapchainImages[i] = graphicsAPI->GetDesktopSwapchainImage(swapchain, i);

        GraphicsAPI::ImageViewCreateInfo imageViewCI;
        imageViewCI.image = swapchainImages[i];
        imageViewCI.type = GraphicsAPI::ImageViewCreateInfo::Type::RTV;
        imageViewCI.view = GraphicsAPI::ImageViewCreateInfo::View::TYPE_2D;
        imageViewCI.format = swapchainFormat;
        imageViewCI.aspect = GraphicsAPI::ImageViewCreateInfo::Aspect::COLOR_BIT;
        imageViewCI.baseMipLevel = 0;
        imageViewCI.levelCount = 1;
        imageViewCI.baseArrayLayer = 0;
        imageViewCI.layerCount = 1;
        swapchainImageViews[i] = graphicsAPI->CreateImageView(imageViewCI);
    }

    GraphicsAPI::ImageCreateInfo depthImageCI;
    depthImageCI.dimension = 2;
    depthImageCI.width = width;
    depthImageCI.height = height;
    depthImageCI.depth = 1;
    depthImageCI.mipLevels = 1;
    depthImageCI.arrayLayers = 1;
    depthImageCI.sampleCount = 1;
    depthImageCI.format = graphicsAPI->GetDepthFormat();
    depthImageCI.cubemap = false;
    depthImageCI.colorAttachment = false;
    depthImageCI.depthAttachment = true;
    depthImageCI.sampled = false;
    void *depthImage = graphicsAPI->CreateImage(depthImageCI);

    GraphicsAPI::ImageViewCreateInfo imageViewCI;
    imageViewCI.image = depthImage;
    imageViewCI.type = GraphicsAPI::ImageViewCreateInfo::Type::DSV;
    imageViewCI.view = GraphicsAPI::ImageViewCreateInfo::View::TYPE_2D;
    imageViewCI.format = graphicsAPI->GetDepthFormat();
    imageViewCI.aspect = GraphicsAPI::ImageViewCreateInfo::Aspect::DEPTH_BIT;
    imageViewCI.baseMipLevel = 0;
    imageViewCI.levelCount = 1;
    imageViewCI.baseArrayLayer = 0;
    imageViewCI.layerCount = 1;
    void *depthImageView = graphicsAPI->CreateImageView(imageViewCI);

    /*CreateResources();

    struct CameraConstants {
        XrMatrix4x4f viewProj;
        XrMatrix4x4f modelViewProj;
        XrMatrix4x4f model;
    };
    CameraConstants cameraConstants;

    XrVector4f colors[6] = {
        {1.00f, 0.00f, 0.00f, 1.00f},
        {0.10f, 0.00f, 0.00f, 1.00f},
        {0.00f, 0.60f, 0.00f, 1.00f},
        {0.00f, 0.10f, 0.00f, 1.00f},
        {0.00f, 0.20f, 1.00f, 1.00f},
        {0.00f, 0.02f, 0.10f, 1.00f}};

    constexpr XrVector4f vertexPositions[] = {
        {+0.5f, +0.5f, +0.5f, 1.0f},
        {+0.5f, +0.5f, -0.5f, 1.0f},
        {+0.5f, -0.5f, +0.5f, 1.0f},
        {+0.5f, -0.5f, -0.5f, 1.0f},
        {-0.5f, +0.5f, +0.5f, 1.0f},
        {-0.5f, +0.5f, -0.5f, 1.0f},
        {-0.5f, -0.5f, +0.5f, 1.0f},
        {-0.5f, -0.5f, -0.5f, 1.0f}};

#define CUBE_FACE(V1, V2, V3, V4, V5, V6) vertexPositions[V1], vertexPositions[V2], vertexPositions[V3], vertexPositions[V4], vertexPositions[V5], vertexPositions[V6],

    XrVector4f cubeVertices[] = {
        CUBE_FACE(2, 1, 0, 2, 3, 1)  // -X
        CUBE_FACE(6, 4, 5, 6, 5, 7)  // +X
        CUBE_FACE(0, 1, 5, 0, 5, 4)  // -Y
        CUBE_FACE(2, 6, 7, 2, 7, 3)  // +Y
        CUBE_FACE(0, 4, 6, 0, 6, 2)  // -Z
        CUBE_FACE(1, 3, 7, 1, 7, 5)  // +Z
    };

    uint32_t cubeIndices[36] = {
        0, 1, 2, 3, 4, 5,        // -X
        6, 7, 8, 9, 10, 11,      // +X
        12, 13, 14, 15, 16, 17,  // -Y
        18, 19, 20, 21, 22, 23,  // +Y
        24, 25, 26, 27, 28, 29,  // -Z
        30, 31, 32, 33, 34, 35,  // +Z
    };

    void* vertexBuffer = graphicsAPI->CreateBuffer(
        {GraphicsAPI::BufferCreateInfo::Type::VERTEX, sizeof(float) * 4, sizeof(cubeVertices),
         &cubeVertices, false});

    void* indexBuffer = graphicsAPI->CreateBuffer(
        {GraphicsAPI::BufferCreateInfo::Type::INDEX, sizeof(uint32_t), sizeof(cubeIndices),
         &cubeIndices, false});

    void* uniformBuffer_Frag = graphicsAPI->CreateBuffer(
        {GraphicsAPI::BufferCreateInfo::Type::UNIFORM, 0, sizeof(colors), colors, false});

    void* uniformBuffer_Vert = graphicsAPI->CreateBuffer(
        {GraphicsAPI::BufferCreateInfo::Type::UNIFORM, 0, sizeof(CameraConstants), &cameraConstants, false});

    std::string vertexSource = R"(
        //Color Vertex Shader

        cbuffer CameraConstants : register(b1)
        {
            float4x4 viewProj;
            float4x4 modelViewProj;
            float4x4 model;
        };
        struct VS_IN
        {
            uint vertexId : SV_VertexId;
            float4 a_Positions : TEXCOORD0;
        };

        struct VS_OUT
        {
            float4 o_Position : SV_Position;
            float2 o_TexCoord : TEXCOORD0;
        };

        VS_OUT main(VS_IN IN)
        {
            VS_OUT OUT;
            OUT.o_Position = mul(modelViewProj,IN.a_Positions);
            int face = IN.vertexId / 6;
            OUT.o_TexCoord = float2(float(face), 0);
            return OUT;
        })";
    void* vertexShader = graphicsAPI->CreateShader({GraphicsAPI::ShaderCreateInfo::Type::VERTEX, vertexSource.data(), vertexSource.size()});

    std::string fragmentSource = R"(
        //Color Fragment Shader

        struct PS_IN
        {
            float4 i_Position : SV_Position;
            float2 i_TexCoord : TEXCOORD0;
        };
        struct PS_OUT
        {
            float4 o_Color : SV_Target0;
        };

        cbuffer Data : register(b0)
        {
            float4 colors[6];
        };

        PS_OUT main(PS_IN IN)
        {
            PS_OUT OUT;
            int i = int(IN.i_TexCoord.x);
            OUT.o_Color = colors[i];
            return OUT;
        })";
    void* fragmentShader = graphicsAPI->CreateShader({GraphicsAPI::ShaderCreateInfo::Type::FRAGMENT, fragmentSource.data(), fragmentSource.size()});

    GraphicsAPI::PipelineCreateInfo pipelineCI;
    pipelineCI.shaders = {vertexShader, fragmentShader};
    pipelineCI.vertexInputState.attributes = {{0, 0, GraphicsAPI::VertexType::VEC4, 0, "TEXCOORD"}};
    pipelineCI.vertexInputState.bindings = {{0, 0, 4 * sizeof(float)}};
    pipelineCI.inputAssemblyState = {GraphicsAPI::PrimitiveTopology::TRIANGLE_LIST, false};
    pipelineCI.rasterisationState = {false, false, GraphicsAPI::PolygonMode::FILL, GraphicsAPI::CullMode::BACK, GraphicsAPI::FrontFace::COUNTER_CLOCKWISE, false, 0.0f, 0.0f, 0.0f, 1.0f};
    pipelineCI.multisampleState = {1, false, 1.0f, 0xFFFFFFFF, false, false};
    pipelineCI.depthStencilState = {true, true, GraphicsAPI::CompareOp::LESS_OR_EQUAL, false, false, {}, {}, 0.0f, 1.0f};
    pipelineCI.colourBlendState = {false, GraphicsAPI::LogicOp::NO_OP, {{true, GraphicsAPI::BlendFactor::SRC_ALPHA, GraphicsAPI::BlendFactor::ONE_MINUS_SRC_ALPHA, GraphicsAPI::BlendOp::ADD, GraphicsAPI::BlendFactor::ONE, GraphicsAPI::BlendFactor::ZERO, GraphicsAPI::BlendOp::ADD, (GraphicsAPI::ColourComponentBit)15}}, {0.0f, 0.0f, 0.0f, 0.0f}};
    pipelineCI.colorFormats = {swapchainFormat};
    pipelineCI.depthFormat = graphicsAPI->GetDepthFormat();
    pipelineCI.layout = {{1, nullptr, GraphicsAPI::DescriptorInfo::Type::BUFFER, GraphicsAPI::DescriptorInfo::Stage::VERTEX, false}, {0, nullptr, GraphicsAPI::DescriptorInfo::Type::BUFFER, GraphicsAPI::DescriptorInfo::Stage::FRAGMENT, false}};
    void* pipeline = graphicsAPI->CreatePipeline(pipelineCI);*/

    // Main Render Loop
    while (!g_WindowQuit) {
        WindowUpdate();

        uint32_t imageIndex = 0;
        graphicsAPI->AcquireDesktopSwapchanImage(swapchain, imageIndex);

        // Rendering
        graphicsAPI->BeginRendering();
        graphicsAPI->ClearColor(swapchainImageViews[imageIndex], 0.22f, 0.17f, 0.35f, 1.00f);
        graphicsAPI->ClearDepth(depthImageView, 1.0f);

        graphicsAPI->SetRenderAttachments(&swapchainImageViews[imageIndex], 1, depthImageView);
        GraphicsAPI::Viewport viewport = {0.0f, 0.0f, (float)width, (float)height, 0.0f, 1.0f};
        GraphicsAPI::Rect2D scissor = {{(int32_t)0, (int32_t)0}, {width, height}};
        graphicsAPI->SetViewports(&viewport, 1);
        graphicsAPI->SetScissors(&scissor, 1);

        float fov_deg_v = 90.0f;
        float fov_deg_h = fov_deg_v * (float(height) / float(width));
        XrFovf fov;
        fov.angleLeft = -(fov_deg_h /2.0f);
        fov.angleRight = +(fov_deg_h / 2.0f);
        fov.angleUp = -(fov_deg_v / 2.0f);
        fov.angleDown = +(fov_deg_v / 2.0f);

        XrMatrix4x4f proj;
        XrMatrix4x4f_CreateProjectionFov(&proj, D3D11, fov, 0.05f, 100.0f);

        XrMatrix4x4f view = {
            1.0f, 0.0f, 0.0f, 0.0f,
            0.0f, 1.0f, 0.0f, 0.0f,
            0.0f, 0.0f, 1.0f, 0.0f,
            0.0f, 0.0f, 0.0f, 1.0f
        };
        XrMatrix4x4f_Multiply(&cameraConstants.viewProj, &proj, &view);
        XrVector3f scale = {1.0f, 1.0f, 1.0f};
        XrPosef pose = { {0.0f, 0.0f, 0.0f, 1.0f}, {0.0f, 0.0f, -2.0f} };
        XrMatrix4x4f_CreateTranslationRotationScale(&cameraConstants.model, &pose.position, &pose.orientation, &scale);
        XrMatrix4x4f_Multiply(&cameraConstants.modelViewProj, &cameraConstants.viewProj, &cameraConstants.model);

        graphicsAPI->SetPipeline(pipeline);

        graphicsAPI->SetBufferData(uniformBuffer_Vert, 0, sizeof(CameraConstants), &cameraConstants);
        graphicsAPI->SetDescriptor({1, uniformBuffer_Vert, GraphicsAPI::DescriptorInfo::Type::BUFFER, GraphicsAPI::DescriptorInfo::Stage::VERTEX, false});
        graphicsAPI->SetBufferData(uniformBuffer_Frag, 0, sizeof(colors), (void*)colors);
        graphicsAPI->SetDescriptor({0, uniformBuffer_Frag, GraphicsAPI::DescriptorInfo::Type::BUFFER, GraphicsAPI::DescriptorInfo::Stage::FRAGMENT, false});
        graphicsAPI->UpdateDescriptors();

        graphicsAPI->SetVertexBuffers(&vertexBuffer, 1);
        graphicsAPI->SetIndexBuffer(indexBuffer);
        graphicsAPI->DrawIndexed(36);

        graphicsAPI->EndRendering();

        graphicsAPI->PresentDesktopSwapchainImage(swapchain, imageIndex);
    }

    graphicsAPI->DestroyPipeline(pipeline);
    graphicsAPI->DestroyShader(fragmentShader);
    graphicsAPI->DestroyShader(vertexShader);
    graphicsAPI->DestroyBuffer(uniformBuffer_Vert);
    graphicsAPI->DestroyBuffer(uniformBuffer_Frag);
    graphicsAPI->DestroyBuffer(indexBuffer);
    graphicsAPI->DestroyBuffer(vertexBuffer);

    FreeLibrary(RenderDoc);
}<|MERGE_RESOLUTION|>--- conflicted
+++ resolved
@@ -274,7 +274,6 @@
 
     graphicsAPI->DrawIndexed(36);
 }
-<<<<<<< HEAD
 void DrawTestObject()
 {
 	
@@ -316,37 +315,6 @@
 		}
 	}
 }
-=======
->>>>>>> 92095d47
-
-void DrawTestObject() {
-    // Compute the view-projection transform.
-    // All matrices (including OpenXR's) are column-major, right-handed.
-    XrMatrix4x4f proj;
-    XrFovf fov = {-.5f, .5f, .5f, -.5f};
-    XrMatrix4x4f_CreateProjectionFov(&proj, OPENGL_ES, fov, 0.05f, 100.0f);
-    XrMatrix4x4f toView;
-    XrVector3f scale1m{1.0f, 1.0f, 1.0f};
-    XrVector3f view_position = {0, 0, 0};
-    XrQuaternionf view_orientation = {0, 0, 0, 1.0f};
-    XrMatrix4x4f_CreateTranslationRotationScale(&toView, &view_position, &view_orientation, &scale1m);
-    XrMatrix4x4f view;
-    XrMatrix4x4f_InvertRigidBody(&view, &toView);
-    XrMatrix4x4f_Multiply(&cameraConstants.viewProj, &proj, &view);
-
-    // Let's draw a cuboid at the floor. Scale it by 2 in the X and Z, and 0.1 in the Y,
-    RenderCuboid({{0.0f, 0.0f, 0.0f, 1.0f}, {0.0f, -1.5f, 0.0f}}, {2.0f, 0.1f, 2.0f});
-    for (int i = 0; i < 10; i++) {
-        float x = float(i) - 5.f;
-        for (int j = 0; j < 10; j++) {
-            float y = float(j) - 5.f;
-            for (int k = 0; k < 10; k++) {
-                float z = float(k) - 5.f;
-                RenderCuboid({{0.382862836f, -0.168145418f, 0.0987696573f, 0.902988195f}, {x, y, z}}, {0.1f, 0.1f, 0.1f});
-            }
-        }
-    }
-}
 
 int main() {
     HMODULE RenderDoc = LoadLibraryA("C:/Program Files/RenderDoc/renderdoc.dll");
