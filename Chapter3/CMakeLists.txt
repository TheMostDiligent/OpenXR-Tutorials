--- conflicted
+++ resolved
@@ -51,7 +51,7 @@
     # VulkanNDK
     find_library(vulkan-lib vulkan)
     if (vulkan-lib)
-        target_include_directories(${PROJECT_NAME} PUBLIC ${ANDROID_NDK}/sources/third_party/vulkan/src/include)
+    target_include_directories(${PROJECT_NAME} PUBLIC ${ANDROID_NDK}/sources/third_party/vulkan/src/include)
         target_compile_definitions(${PROJECT_NAME} PUBLIC XR_TUTORIAL_USE_VULKAN)
     endif()
 
@@ -109,9 +109,5 @@
     # Fix redirection to a different project's build folder
     target_include_directories(${PROJECT_NAME} PUBLIC ${CMAKE_CURRENT_BINARY_DIR}/../Chapter2/openxr/src/common)
     target_link_libraries(${PROJECT_NAME} openxr-gfxwrapper)
-<<<<<<< HEAD
-endif()
-=======
     target_compile_definitions(${PROJECT_NAME} PUBLIC XR_TUTORIAL_USE_OPENGL)
-endif() # EOF
->>>>>>> fa854d45
+endif() # EOF