--- conflicted
+++ resolved
@@ -132,11 +132,7 @@
                 }
             }
             if (!found) {
-<<<<<<< HEAD
-                LOG_ERROR("Failed to find OpenXR instance extension: " << requestExtension);
-=======
-                std::cerr << "Failed to find OpenXR instance extension: " << requestedInstanceExtension << std::endl;
->>>>>>> 7377e1e9
+                LOG_ERROR("Failed to find OpenXR instance extension: " << requestedInstanceExtension);
             }
         }
         // XR_DOCS_TAG_END_find_apiLayer_extension
@@ -280,29 +276,21 @@
             // Log that the interaction profile has changed.
             case XR_TYPE_EVENT_DATA_INTERACTION_PROFILE_CHANGED: {
                 XrEventDataInteractionProfileChanged *interactionProfileChanged = reinterpret_cast<XrEventDataInteractionProfileChanged *>(&eventData);
-<<<<<<< HEAD
                 LOG_INFO("OPENXR: Interaction Profile changed for Session: " << interactionProfileChanged->session);
-=======
-                std::cout << "OPENXR: Interaction Profile changed for Session: " << interactionProfileChanged->session << std::endl;
                 if (interactionProfileChanged->session != m_session) {
-                    std::cout << "XrEventDataInteractionProfileChanged for unknown Session" << std::endl;
+                    LOG_INFO("XrEventDataInteractionProfileChanged for unknown Session");
                     break;
                 }
->>>>>>> 7377e1e9
                 break;
             }
             // Log that there's a reference space change pending.
             case XR_TYPE_EVENT_DATA_REFERENCE_SPACE_CHANGE_PENDING: {
                 XrEventDataReferenceSpaceChangePending *referenceSpaceChangePending = reinterpret_cast<XrEventDataReferenceSpaceChangePending *>(&eventData);
-<<<<<<< HEAD
                 LOG_INFO("OPENXR: Reference Space Change pending for Session: " << referenceSpaceChangePending->session);
-=======
-                std::cout << "OPENXR: Reference Space Change pending for Session: " << referenceSpaceChangePending->session << std::endl;
                 if (referenceSpaceChangePending->session != m_session) {
-                    std::cout << "XrEventDataReferenceSpaceChangePending for unknown Session" << std::endl;
+                   LOG_INFO("XrEventDataReferenceSpaceChangePending for unknown Session");
                     break;
                 }
->>>>>>> 7377e1e9
                 break;
             }
             // Session State changes:
@@ -451,15 +439,9 @@
     bool m_sessionRunning = false;
 };
 
-<<<<<<< HEAD
-void OpenXRTutorial_Main(GraphicsAPI_Type api) {
-    LOG_INFO("OpenXR Tutorial Chapter 2");
-=======
 void OpenXRTutorial_Main(GraphicsAPI_Type apiType) {
     DebugOutput debugOutput;  // This redirects std::cerr and std::cout to the IDE's output or Android Studio's logcat.
-    std::cout << "OpenXR Tutorial Chapter 2." << std::endl;
->>>>>>> 7377e1e9
-
+    LOG_INFO("OpenXR Tutorial Chapter 2");
     OpenXRTutorial app(apiType);
     app.Run();
 }
