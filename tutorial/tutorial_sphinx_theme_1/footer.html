--- conflicted
+++ resolved
@@ -12,43 +12,14 @@
   {%- endif %}
 
   <hr>
-  
+
   <b>Legal Notice</b>
   <br>
   <div role="contentinfo">
       {%- block contentinfo %}
-<<<<<<< HEAD
       <div class="legal-notice">
           <h3>Legal</h3>
           <p>
-              {%- if show_copyright %}
-              {%- if hasdoc('copyright') %}
-              {%- trans path=pathto('copyright'), copyright=copyright|e %}&#169; <a href="{{ path }}">Copyright</a> {{ copyright }}.{% endtrans %}
-              {%- else %}
-              {%- trans copyright=copyright|e %}&#169; Copyright 2014-2023 The Khronos Group Inc. Text is licensed as <a href="https://creativecommons.org/licenses/by/4.0/deed.en">Creative Commons International 4.0 BY Attribution</a>. All code is licensed as <a href="https://www.apache.org/licenses/LICENSE-2.0">Apache 2.0</a><br />
-              "OpenXR" and the OpenXR logo are trademarks owned by The Khronos Group Inc. and are registered as a trademark in China, the European Union, Japan and the United Kingdom. Vulkan and the Vulkan logo are registered trademarks of the Khronos Group Inc.<br />OpenGL&reg; and the oval logo are trademarks or registered trademarks of Hewlett Packard Enterprise in the United States and/or other countries worldwide. OpenGL is a registered trademark and the OpenGL ES logo is a trademark of Hewlett Packard Enterprise used by permission by Khronos. Microsoft DirectX, Microsoft DirectX11, and Microsoft DirectX12 are trademarks owned by Microsoft.{% endtrans %}
-              {%- endif %}
-              {%- endif %}
-              The OpenXR Tutorial is owned and operated by The Khronos Group Inc. Khronos <a href="https://www.khronos.org/legal/" rel="nofollow">Legal Notices</a>, <a href="https://www.khronos.org/legal/privacy" rel="nofollow">Privacy Policy</a>, and <a href="https://www.khronos.org/about/code-of-conduct" rel="nofollow">Code of Conduct</a> apply.
-              {%- if build_id and build_url %}
-              <span class="build">
-                  {#- Translators: Build is a noun, not a verb -#}
-                  {%- trans %}Build{% endtrans -%}
-                  <a href="{{ build_url }}">{{ build_id }}</a>.
-              </span>
-              {%- elif commit %}
-              <span class="commit">
-                  {#- Translators: the phrase "revision" comes from Git, referring to a commit #}
-                  {%- trans %}Revision{% endtrans %} <code>{{ commit }}</code>.
-              </span>
-              {%- endif %}
-              {%- if last_updated %}
-              <span class="lastupdated">
-                  {%- trans last_updated=last_updated|e %}Last updated on {{ last_updated }}.{% endtrans %}
-              </span>
-              {%- endif -%}
-=======
-      <p>
         {%- if show_copyright %}
         {%- if hasdoc('copyright') %}
         {%- trans path=pathto('copyright'), copyright=copyright|e %}&#169; <a href="{{ path }}">Copyright</a> {{ copyright }}.{% endtrans %}
@@ -91,7 +62,6 @@
             {%- trans last_updated=last_updated|e %}Last updated on {{ last_updated }}.{% endtrans %}
         </span>
         {%- endif -%}
->>>>>>> 142474d5
 
           </p>
       </div>
