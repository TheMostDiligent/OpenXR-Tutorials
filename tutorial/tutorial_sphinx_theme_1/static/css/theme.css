

html
{
    box-sizing: border-box;
	overflow:clip ;
}

p, figure, table
{
    max-width: 800px;

}

p
{
    text-align: justify;
}

*, :after, :before
{
    box-sizing: inherit;
}

article, aside, details, figcaption, figure, footer, header, hgroup, nav, section
{
    display: block
}

section{
  scroll-margin-top: 10px;
}

.sidebartitle
{
	font-size: 36px;
}

audio, canvas, video
{
    display: inline-block;
    *display: inline;
    *zoom: 1
}

[hidden], audio:not([controls])
{
    display: none
}

*
{
    -webkit-box-sizing: border-box;
    -moz-box-sizing: border-box;
    box-sizing: border-box;
}

html
{
    font-size: 100%;
    -webkit-text-size-adjust: 100%;
    -ms-text-size-adjust: 100%
}

body
{
    margin: 0
}

a:active, a:hover
{
    outline: 0
}

abbr[title]
{
    border-bottom: 1px dotted
}

b, strong
{
    font-weight: 700
}

blockquote
{
    margin: 0
}

dfn
{
    font-style: italic
}

ins
{
    background: #ff9;
    text-decoration: none
}

ins, mark
{
    color: #000
}

mark
{
    background: #ff0;
    font-style: italic;
    font-weight: 700
}

.rst-content code, .rst-content tt, code, kbd, pre, samp
{
    font-family: menlo,monospace,serif;
    _font-family: menlo,courier new,monospace;
    font-size: 1em
}

pre
{
    white-space: pre
}

q
{
    quotes: none
}

q:after, q:before
{
    content: "";
    content: none
}

small
{
    font-size: 85%
}

sub, sup
{
    font-size: 75%;
    line-height: 0;
    position: relative;
    vertical-align: baseline
}

sup
{
    top: -.5em
}

sub
{
    bottom: -.25em
}

dl, ol, ul
{
    margin: 0;
    padding: 0;
    list-style: none;
    list-style-image: none
}

li
{
    list-style: none
}

dd
{
    margin: 0
}

img
{
    border: 0;
    -ms-interpolation-mode: bicubic;
    vertical-align: middle;
    max-width: 100%;
	padding: 10px;
}

svg:not(:root)
{
    overflow: hidden
}

figure, form
{
    margin: 0
}

label
{
    cursor: pointer
}

button, input, select, textarea
{
    font-size: 100%;
    margin: 0;
    vertical-align: baseline;
    *vertical-align: middle
}

button, input
{
    line-height: normal
}

button, input[type=button], input[type=reset], input[type=submit]
{
    cursor: pointer;
    -webkit-appearance: button;
    *overflow: visible
}

button[disabled], input[disabled]
{
    cursor: default
}

input[type=search]
{
    -webkit-appearance: textfield;
    -moz-box-sizing: content-box;
    -webkit-box-sizing: content-box;
    box-sizing: content-box
}

textarea
{
    resize: vertical
}

table
{
    border-collapse: collapse;
    border-spacing: 0;
    width: inherit;
}

td
{
    vertical-align: top
}

.chromeframe
{
    margin: .2em 0;
    background: #ccc;
    color: #000;
    padding: .2em 0
}

.ir
{
    display: block;
    border: 0;
    text-indent: -999em;
    overflow: hidden;
    background-color: transparent;
    background-repeat: no-repeat;
    text-align: left;
    direction: ltr;
    *line-height: 0
}

.ir br
{
    display: none
}

.hidden
{
    display: none !important;
    visibility: hidden
}

.visuallyhidden
{
    border: 0;
    clip: rect(0 0 0 0);
    height: 1px;
    margin: -1px;
    overflow: hidden;
    padding: 0;
    position: absolute;
    width: 1px
}

.visuallyhidden.focusable:active, .visuallyhidden.focusable:focus
{
    clip: auto;
    height: auto;
    margin: 0;
    overflow: visible;
    position: static;
    width: auto
}

.invisible
{
    visibility: hidden
}

.relative
{
    position: relative
}

big, small
{
    font-size: 100%
}

@media print
{
    body, html, section
    {
        background: none !important
    }

    *
    {
        box-shadow: none !important;
        text-shadow: none !important;
        filter: none !important;
        -ms-filter: none !important
    }

    a, a:visited
    {
        text-decoration: underline
    }

    .ir a:after, a[href^="#"]:after, a[href^="javascript:"]:after
    {
        content: ""
    }

    blockquote, pre
    {
        page-break-inside: avoid
    }

    thead
    {
        display: table-header-group
    }

    img, tr
    {
        page-break-inside: avoid
    }

    img
    {
        max-width: 100% !important
    }

    @page
    {
        margin: .5cm
    }

    .rst-content .toctree-wrapper > p.caption, h2, h3, p
    {
        orphans: 3;
        widows: 3
    }

    .rst-content .toctree-wrapper > p.caption, h2, h3
    {
        page-break-after: avoid
    }
}

.btn, .fa:before, .icon:before, .rst-content .admonition, .rst-content .admonition-title:before, .rst-content .admonition-todo, .rst-content .attention, .rst-content .caution, .rst-content .code-block-caption .headerlink:before, .rst-content .danger, .rst-content .eqno .headerlink:before, .rst-content .error, .rst-content .hint, .rst-content .important, .rst-content .note, .rst-content .seealso, .rst-content .tip, .rst-content .warning, .rst-content code.download span:first-child:before, .rst-content dl dt .headerlink:before, .rst-content h1 .headerlink:before, .rst-content h2 .headerlink:before, .rst-content h3 .headerlink:before, .rst-content h4 .headerlink:before, .rst-content h5 .headerlink:before, .rst-content h6 .headerlink:before, .rst-content p.caption .headerlink:before, .rst-content p .headerlink:before, .rst-content table > caption .headerlink:before, .rst-content tt.download span:first-child:before, .wy-alert, .wy-dropdown .caret:before, .wy-inline-validate.wy-inline-validate-danger .wy-input-context:before, .wy-inline-validate.wy-inline-validate-info .wy-input-context:before, .wy-inline-validate.wy-inline-validate-success .wy-input-context:before, .wy-inline-validate.wy-inline-validate-warning .wy-input-context:before, .wy-menu-vertical li.current > a button.toctree-expand:before, .wy-menu-vertical li.on a button.toctree-expand:before, .wy-menu-vertical li button.toctree-expand:before, input[type=color], input[type=date], input[type=datetime-local], input[type=datetime], input[type=email], input[type=month], input[type=number], input[type=password], input[type=search], input[type=tel], input[type=text], input[type=time], input[type=url], input[type=week], select, textarea
{
    -webkit-font-smoothing: antialiased
}

.clearfix
{
    *zoom: 1
}

.clearfix:after, .clearfix:before
{
    display: table;
    content: ""
}

.clearfix:after
{
    clear: both
}
/*!
 *  Font Awesome 4.7.0 by @davegandy - http://fontawesome.io - @fontawesome
 *  License - http://fontawesome.io/license (Font: SIL OFL 1.1, CSS: MIT License)
 */

@font-face
{
    font-family: FontAwesome;
    src: url(fonts/fontawesome-webfont.eot?674f50d287a8c48dc19ba404d20fe713);
    src: url(fonts/fontawesome-webfont.eot?674f50d287a8c48dc19ba404d20fe713?#iefix&v=4.7.0) format("embedded-opentype"),url(fonts/fontawesome-webfont.woff2?af7ae505a9eed503f8b8e6982036873e) format("woff2"),url(fonts/fontawesome-webfont.woff?fee66e712a8a08eef5805a46892932ad) format("woff"),url(fonts/fontawesome-webfont.ttf?b06871f281fee6b241d60582ae9369b9) format("truetype"),url(fonts/fontawesome-webfont.svg?912ec66d7572ff821749319396470bde#fontawesomeregular) format("svg");
    font-weight: 400;
    font-style: normal
}

.fa, .icon, .rst-content .admonition-title, .rst-content .code-block-caption .headerlink, .rst-content .eqno .headerlink, .rst-content code.download span:first-child, .rst-content dl dt .headerlink, .rst-content h1 .headerlink, .rst-content h2 .headerlink, .rst-content h3 .headerlink, .rst-content h4 .headerlink, .rst-content h5 .headerlink, .rst-content h6 .headerlink, .rst-content p.caption .headerlink, .rst-content p .headerlink, .rst-content table > caption .headerlink, .rst-content tt.download span:first-child, .wy-menu-vertical li.current > a button.toctree-expand, .wy-menu-vertical li.on a button.toctree-expand, .wy-menu-vertical li button.toctree-expand
{
    display: inline-block;
    font: normal normal normal 14px/1 FontAwesome;
    font-size: inherit;
    text-rendering: auto;
    -webkit-font-smoothing: antialiased;
    -moz-osx-font-smoothing: grayscale
}


.fa-lg
{
    font-size: 1.33333em;
    line-height: .75em;
    vertical-align: -15%
}

.fa-2x
{
    font-size: 2em
}

.fa-3x
{
    font-size: 3em
}

.fa-4x
{
    font-size: 4em
}

.fa-5x
{
    font-size: 5em
}

.fa-fw
{
    width: 1.28571em;
    text-align: center
}

.fa-ul
{
    padding-left: 0;
    margin-left: 2.14286em;
    list-style-type: none
}

.fa-ul > li
{
    position: relative
}

.fa-li
{
    position: absolute;
    left: -2.14286em;
    width: 2.14286em;
    top: .14286em;
    text-align: center
}

.fa-li.fa-lg
{
    left: -1.85714em
}

.fa-border
{
    padding: .2em .25em .15em;
    border: .08em solid #eee;
    border-radius: .1em
}

.fa-pull-left
{
    float: left
}

.fa-pull-right
{
    float: right
}

.fa-pull-left.icon, .fa.fa-pull-left, .rst-content .code-block-caption .fa-pull-left.headerlink, .rst-content .eqno .fa-pull-left.headerlink, .rst-content .fa-pull-left.admonition-title, .rst-content code.download span.fa-pull-left:first-child, .rst-content dl dt .fa-pull-left.headerlink, .rst-content h1 .fa-pull-left.headerlink, .rst-content h2 .fa-pull-left.headerlink, .rst-content h3 .fa-pull-left.headerlink, .rst-content h4 .fa-pull-left.headerlink, .rst-content h5 .fa-pull-left.headerlink, .rst-content h6 .fa-pull-left.headerlink, .rst-content p .fa-pull-left.headerlink, .rst-content table > caption .fa-pull-left.headerlink, .rst-content tt.download span.fa-pull-left:first-child, .wy-menu-vertical li.current > a button.fa-pull-left.toctree-expand, .wy-menu-vertical li.on a button.fa-pull-left.toctree-expand, .wy-menu-vertical li button.fa-pull-left.toctree-expand
{
    margin-right: .3em
}

.fa-pull-right.icon, .fa.fa-pull-right, .rst-content .code-block-caption .fa-pull-right.headerlink, .rst-content .eqno .fa-pull-right.headerlink, .rst-content .fa-pull-right.admonition-title, .rst-content code.download span.fa-pull-right:first-child, .rst-content dl dt .fa-pull-right.headerlink, .rst-content h1 .fa-pull-right.headerlink, .rst-content h2 .fa-pull-right.headerlink, .rst-content h3 .fa-pull-right.headerlink, .rst-content h4 .fa-pull-right.headerlink, .rst-content h5 .fa-pull-right.headerlink, .rst-content h6 .fa-pull-right.headerlink, .rst-content p .fa-pull-right.headerlink, .rst-content table > caption .fa-pull-right.headerlink, .rst-content tt.download span.fa-pull-right:first-child, .wy-menu-vertical li.current > a button.fa-pull-right.toctree-expand, .wy-menu-vertical li.on a button.fa-pull-right.toctree-expand, .wy-menu-vertical li button.fa-pull-right.toctree-expand
{
    margin-left: .3em
}

.pull-right
{
    float: right
}

.pull-left
{
    float: left
}

.fa.pull-left, .pull-left.icon, .rst-content .code-block-caption .pull-left.headerlink, .rst-content .eqno .pull-left.headerlink, .rst-content .pull-left.admonition-title, .rst-content code.download span.pull-left:first-child, .rst-content dl dt .pull-left.headerlink, .rst-content h1 .pull-left.headerlink, .rst-content h2 .pull-left.headerlink, .rst-content h3 .pull-left.headerlink, .rst-content h4 .pull-left.headerlink, .rst-content h5 .pull-left.headerlink, .rst-content h6 .pull-left.headerlink, .rst-content p .pull-left.headerlink, .rst-content table > caption .pull-left.headerlink, .rst-content tt.download span.pull-left:first-child, .wy-menu-vertical li.current > a button.pull-left.toctree-expand, .wy-menu-vertical li.on a button.pull-left.toctree-expand, .wy-menu-vertical li button.pull-left.toctree-expand
{
    margin-right: .3em
}

.fa.pull-right, .pull-right.icon, .rst-content .code-block-caption .pull-right.headerlink, .rst-content .eqno .pull-right.headerlink, .rst-content .pull-right.admonition-title, .rst-content code.download span.pull-right:first-child, .rst-content dl dt .pull-right.headerlink, .rst-content h1 .pull-right.headerlink, .rst-content h2 .pull-right.headerlink, .rst-content h3 .pull-right.headerlink, .rst-content h4 .pull-right.headerlink, .rst-content h5 .pull-right.headerlink, .rst-content h6 .pull-right.headerlink, .rst-content p .pull-right.headerlink, .rst-content table > caption .pull-right.headerlink, .rst-content tt.download span.pull-right:first-child, .wy-menu-vertical li.current > a button.pull-right.toctree-expand, .wy-menu-vertical li.on a button.pull-right.toctree-expand, .wy-menu-vertical li button.pull-right.toctree-expand
{
    margin-left: .3em
}

.fa-spin
{
    -webkit-animation: fa-spin 2s linear infinite;
    animation: fa-spin 2s linear infinite
}

.fa-pulse
{
    -webkit-animation: fa-spin 1s steps(8) infinite;
    animation: fa-spin 1s steps(8) infinite
}

@-webkit-keyframes fa-spin
{
    0%
    {
        -webkit-transform: rotate(0deg);
        transform: rotate(0deg)
    }

    to
    {
        -webkit-transform: rotate(359deg);
        transform: rotate(359deg)
    }
}

@keyframes fa-spin
{
    0%
    {
        -webkit-transform: rotate(0deg);
        transform: rotate(0deg)
    }

    to
    {
        -webkit-transform: rotate(359deg);
        transform: rotate(359deg)
    }
}

.fa-rotate-90
{
    -ms-filter: "progid:DXImageTransform.Microsoft.BasicImage(rotation=1)";
    -webkit-transform: rotate(90deg);
    -ms-transform: rotate(90deg);
    transform: rotate(90deg)
}

.fa-rotate-180
{
    -ms-filter: "progid:DXImageTransform.Microsoft.BasicImage(rotation=2)";
    -webkit-transform: rotate(180deg);
    -ms-transform: rotate(180deg);
    transform: rotate(180deg)
}

.fa-rotate-270
{
    -ms-filter: "progid:DXImageTransform.Microsoft.BasicImage(rotation=3)";
    -webkit-transform: rotate(270deg);
    -ms-transform: rotate(270deg);
    transform: rotate(270deg)
}

.fa-flip-horizontal
{
    -ms-filter: "progid:DXImageTransform.Microsoft.BasicImage(rotation=0, mirror=1)";
    -webkit-transform: scaleX(-1);
    -ms-transform: scaleX(-1);
    transform: scaleX(-1)
}

.fa-flip-vertical
{
    -ms-filter: "progid:DXImageTransform.Microsoft.BasicImage(rotation=2, mirror=1)";
    -webkit-transform: scaleY(-1);
    -ms-transform: scaleY(-1);
    transform: scaleY(-1)
}

:root .fa-flip-horizontal, :root .fa-flip-vertical, :root .fa-rotate-90, :root .fa-rotate-180, :root .fa-rotate-270
{
    filter: none
}

.fa-stack
{
    position: relative;
    display: inline-block;
    width: 2em;
    height: 2em;
    line-height: 2em;
    vertical-align: middle
}

.fa-stack-1x, .fa-stack-2x
{
    position: absolute;
    left: 0;
    width: 100%;
    text-align: center
}

.fa-stack-1x
{
    line-height: inherit
}

.fa-stack-2x
{
    font-size: 2em
}

.fa-inverse
{
    color: #fff
}

.fa-glass:before
{
    content: ""
}

.fa-music:before
{
    content: ""
}

.fa-search:before, .icon-search:before
{
    content: ""
}

.fa-envelope-o:before
{
    content: ""
}

.fa-heart:before
{
    content: ""
}

.fa-star:before
{
    content: ""
}

.fa-star-o:before
{
    content: ""
}

.fa-user:before
{
    content: ""
}

.fa-film:before
{
    content: ""
}

.fa-th-large:before
{
    content: ""
}

.fa-th:before
{
    content: ""
}

.fa-th-list:before
{
    content: ""
}

.fa-check:before
{
    content: ""
}

.fa-close:before, .fa-remove:before, .fa-times:before
{
    content: ""
}

.fa-search-plus:before
{
    content: ""
}

.fa-search-minus:before
{
    content: ""
}

.fa-power-off:before
{
    content: ""
}

.fa-signal:before
{
    content: ""
}

.fa-cog:before, .fa-gear:before
{
    content: ""
}

.fa-trash-o:before
{
    content: ""
}

.fa-home:before, .icon-home:before
{
    content: ""
}

.fa-file-o:before
{
    content: ""
}

.fa-clock-o:before
{
    content: ""
}

.fa-road:before
{
    content: ""
}

.fa-download:before, .rst-content code.download span:first-child:before, .rst-content tt.download span:first-child:before
{
    content: ""
}

.fa-arrow-circle-o-down:before
{
    content: ""
}

.fa-arrow-circle-o-up:before
{
    content: ""
}

.fa-inbox:before
{
    content: ""
}

.fa-play-circle-o:before
{
    content: ""
}

.fa-repeat:before, .fa-rotate-right:before
{
    content: ""
}

.fa-refresh:before
{
    content: ""
}

.fa-list-alt:before
{
    content: ""
}

.fa-lock:before
{
    content: ""
}

.fa-flag:before
{
    content: ""
}

.fa-headphones:before
{
    content: ""
}

.fa-volume-off:before
{
    content: ""
}

.fa-volume-down:before
{
    content: ""
}

.fa-volume-up:before
{
    content: ""
}

.fa-qrcode:before
{
    content: ""
}

.fa-barcode:before
{
    content: ""
}

.fa-tag:before
{
    content: ""
}

.fa-tags:before
{
    content: ""
}

.fa-book:before, .icon-book:before
{
    content: ""
}

.fa-bookmark:before
{
    content: ""
}

.fa-print:before
{
    content: ""
}

.fa-camera:before
{
    content: ""
}

.fa-font:before
{
    content: ""
}

.fa-bold:before
{
    content: ""
}

.fa-italic:before
{
    content: ""
}

.fa-text-height:before
{
    content: ""
}

.fa-text-width:before
{
    content: ""
}

.fa-align-left:before
{
    content: ""
}

.fa-align-center:before
{
    content: ""
}

.fa-align-right:before
{
    content: ""
}

.fa-align-justify:before
{
    content: ""
}

.fa-list:before
{
    content: ""
}

.fa-dedent:before, .fa-outdent:before
{
    content: ""
}

.fa-indent:before
{
    content: ""
}

.fa-video-camera:before
{
    content: ""
}

.fa-image:before, .fa-photo:before, .fa-picture-o:before
{
    content: ""
}

.fa-pencil:before
{
    content: ""
}

.fa-map-marker:before
{
    content: ""
}

.fa-adjust:before
{
    content: ""
}

.fa-tint:before
{
    content: ""
}

.fa-edit:before, .fa-pencil-square-o:before
{
    content: ""
}

.fa-share-square-o:before
{
    content: ""
}

.fa-check-square-o:before
{
    content: ""
}

.fa-arrows:before
{
    content: ""
}

.fa-step-backward:before
{
    content: ""
}

.fa-fast-backward:before
{
    content: ""
}

.fa-backward:before
{
    content: ""
}

.fa-play:before
{
    content: ""
}

.fa-pause:before
{
    content: ""
}

.fa-stop:before
{
    content: ""
}

.fa-forward:before
{
    content: ""
}

.fa-fast-forward:before
{
    content: ""
}

.fa-step-forward:before
{
    content: ""
}

.fa-eject:before
{
    content: ""
}

.fa-chevron-left:before
{
    content: ""
}

.fa-chevron-right:before
{
    content: ""
}

.fa-plus-circle:before
{
    content: ""
}

.fa-minus-circle:before
{
    content: ""
}

.fa-times-circle:before, .wy-inline-validate.wy-inline-validate-danger .wy-input-context:before
{
    content: ""
}

.fa-check-circle:before, .wy-inline-validate.wy-inline-validate-success .wy-input-context:before
{
    content: ""
}

.fa-question-circle:before
{
    content: ""
}

.fa-info-circle:before
{
    content: ""
}

.fa-crosshairs:before
{
    content: ""
}

.fa-times-circle-o:before
{
    content: ""
}

.fa-check-circle-o:before
{
    content: ""
}

.fa-ban:before
{
    content: ""
}

.fa-arrow-left:before
{
    content: ""
}

.fa-arrow-right:before
{
    content: ""
}

.fa-arrow-up:before
{
    content: ""
}

.fa-arrow-down:before
{
    content: ""
}

.fa-mail-forward:before, .fa-share:before
{
    content: ""
}

.fa-expand:before
{
    content: ""
}

.fa-compress:before
{
    content: ""
}

.fa-plus:before
{
    content: ""
}

.fa-minus:before
{
    content: ""
}

.fa-asterisk:before
{
    content: ""
}

.fa-exclamation-circle:before, .rst-content .admonition-title:before, .wy-inline-validate.wy-inline-validate-info .wy-input-context:before, .wy-inline-validate.wy-inline-validate-warning .wy-input-context:before
{
    content: ""
}

.fa-gift:before
{
    content: ""
}

.fa-leaf:before
{
    content: ""
}

.fa-fire:before, .icon-fire:before
{
    content: ""
}

.fa-eye:before
{
    content: ""
}

.fa-eye-slash:before
{
    content: ""
}

.fa-exclamation-triangle:before, .fa-warning:before
{
    content: ""
}

.fa-plane:before
{
    content: ""
}

.fa-calendar:before
{
    content: ""
}

.fa-random:before
{
    content: ""
}

.fa-comment:before
{
    content: ""
}

.fa-magnet:before
{
    content: ""
}

.fa-chevron-up:before
{
    content: ""
}

.fa-chevron-down:before
{
    content: ""
}

.fa-retweet:before
{
    content: ""
}

.fa-shopping-cart:before
{
    content: ""
}

.fa-folder:before
{
    content: ""
}

.fa-folder-open:before
{
    content: ""
}

.fa-arrows-v:before
{
    content: ""
}

.fa-arrows-h:before
{
    content: ""
}

.fa-bar-chart-o:before, .fa-bar-chart:before
{
    content: ""
}

.fa-twitter-square:before
{
    content: ""
}

.fa-facebook-square:before
{
    content: ""
}

.fa-camera-retro:before
{
    content: ""
}

.fa-key:before
{
    content: ""
}

.fa-cogs:before, .fa-gears:before
{
    content: ""
}

.fa-comments:before
{
    content: ""
}

.fa-thumbs-o-up:before
{
    content: ""
}

.fa-thumbs-o-down:before
{
    content: ""
}

.fa-star-half:before
{
    content: ""
}

.fa-heart-o:before
{
    content: ""
}

.fa-sign-out:before
{
    content: ""
}

.fa-linkedin-square:before
{
    content: ""
}

.fa-thumb-tack:before
{
    content: ""
}

.fa-external-link:before
{
    content: ""
}

.fa-sign-in:before
{
    content: ""
}

.fa-trophy:before
{
    content: ""
}

.fa-github-square:before
{
    content: ""
}

.fa-upload:before
{
    content: ""
}

.fa-lemon-o:before
{
    content: ""
}

.fa-phone:before
{
    content: ""
}

.fa-square-o:before
{
    content: ""
}

.fa-bookmark-o:before
{
    content: ""
}

.fa-phone-square:before
{
    content: ""
}

.fa-twitter:before
{
    content: ""
}

.fa-facebook-f:before, .fa-facebook:before
{
    content: ""
}

.fa-github:before, .icon-github:before
{
    content: ""
}

.fa-unlock:before
{
    content: ""
}

.fa-credit-card:before
{
    content: ""
}

.fa-feed:before, .fa-rss:before
{
    content: ""
}

.fa-hdd-o:before
{
    content: ""
}

.fa-bullhorn:before
{
    content: ""
}

.fa-bell:before
{
    content: ""
}

.fa-certificate:before
{
    content: ""
}

.fa-hand-o-right:before
{
    content: ""
}

.fa-hand-o-left:before
{
    content: ""
}

.fa-hand-o-up:before
{
    content: ""
}

.fa-hand-o-down:before
{
    content: ""
}

.fa-arrow-circle-left:before, .icon-circle-arrow-left:before
{
    content: ""
}

.fa-arrow-circle-right:before, .icon-circle-arrow-right:before
{
    content: ""
}

.fa-arrow-circle-up:before
{
    content: ""
}

.fa-arrow-circle-down:before
{
    content: ""
}

.fa-globe:before
{
    content: ""
}

.fa-wrench:before
{
    content: ""
}

.fa-tasks:before
{
    content: ""
}

.fa-filter:before
{
    content: ""
}

.fa-briefcase:before
{
    content: ""
}

.fa-arrows-alt:before
{
    content: ""
}

.fa-group:before, .fa-users:before
{
    content: ""
}

.fa-chain:before, .fa-link:before, .icon-link:before
{
    content: ""
}

.fa-cloud:before
{
    content: ""
}

.fa-flask:before
{
    content: ""
}

.fa-cut:before, .fa-scissors:before
{
    content: ""
}

.fa-copy:before, .fa-files-o:before
{
    content: ""
}

.fa-paperclip:before
{
    content: ""
}

.fa-floppy-o:before, .fa-save:before
{
    content: ""
}

.fa-square:before
{
    content: ""
}

.fa-bars:before, .fa-navicon:before, .fa-reorder:before
{
    content: ""
}

.fa-list-ul:before
{
    content: ""
}

.fa-list-ol:before
{
    content: ""
}

.fa-strikethrough:before
{
    content: ""
}

.fa-underline:before
{
    content: ""
}

.fa-table:before
{
    content: ""
}

.fa-magic:before
{
    content: ""
}

.fa-truck:before
{
    content: ""
}

.fa-pinterest:before
{
    content: ""
}

.fa-pinterest-square:before
{
    content: ""
}

.fa-google-plus-square:before
{
    content: ""
}

.fa-google-plus:before
{
    content: ""
}

.fa-money:before
{
    content: ""
}

.fa-caret-down:before, .icon-caret-down:before, .wy-dropdown .caret:before
{
    content: ""
}

.fa-caret-up:before
{
    content: ""
}

.fa-caret-left:before
{
    content: ""
}

.fa-caret-right:before
{
    content: ""
}

.fa-columns:before
{
    content: ""
}

.fa-sort:before, .fa-unsorted:before
{
    content: ""
}

.fa-sort-desc:before, .fa-sort-down:before
{
    content: ""
}

.fa-sort-asc:before, .fa-sort-up:before
{
    content: ""
}

.fa-envelope:before
{
    content: ""
}

.fa-linkedin:before
{
    content: ""
}

.fa-rotate-left:before, .fa-undo:before
{
    content: ""
}

.fa-gavel:before, .fa-legal:before
{
    content: ""
}

.fa-dashboard:before, .fa-tachometer:before
{
    content: ""
}

.fa-comment-o:before
{
    content: ""
}

.fa-comments-o:before
{
    content: ""
}

.fa-bolt:before, .fa-flash:before
{
    content: ""
}

.fa-sitemap:before
{
    content: ""
}

.fa-umbrella:before
{
    content: ""
}

.fa-clipboard:before, .fa-paste:before
{
    content: ""
}

.fa-lightbulb-o:before
{
    content: ""
}

.fa-exchange:before
{
    content: ""
}

.fa-cloud-download:before
{
    content: ""
}

.fa-cloud-upload:before
{
    content: ""
}

.fa-user-md:before
{
    content: ""
}

.fa-stethoscope:before
{
    content: ""
}

.fa-suitcase:before
{
    content: ""
}

.fa-bell-o:before
{
    content: ""
}

.fa-coffee:before
{
    content: ""
}

.fa-cutlery:before
{
    content: ""
}

.fa-file-text-o:before
{
    content: ""
}

.fa-building-o:before
{
    content: ""
}

.fa-hospital-o:before
{
    content: ""
}

.fa-ambulance:before
{
    content: ""
}

.fa-medkit:before
{
    content: ""
}

.fa-fighter-jet:before
{
    content: ""
}

.fa-beer:before
{
    content: ""
}

.fa-h-square:before
{
    content: ""
}

.fa-plus-square:before
{
    content: ""
}

.fa-angle-double-left:before
{
    content: ""
}

.fa-angle-double-right:before
{
    content: ""
}

.fa-angle-double-up:before
{
    content: ""
}

.fa-angle-double-down:before
{
    content: ""
}

.fa-angle-left:before
{
    content: ""
}

.fa-angle-right:before
{
    content: ""
}

.fa-angle-up:before
{
    content: ""
}

.fa-angle-down:before
{
    content: ""
}

.fa-desktop:before
{
    content: ""
}

.fa-laptop:before
{
    content: ""
}

.fa-tablet:before
{
    content: ""
}

.fa-mobile-phone:before, .fa-mobile:before
{
    content: ""
}

.fa-circle-o:before
{
    content: ""
}

.fa-quote-left:before
{
    content: ""
}

.fa-quote-right:before
{
    content: ""
}

.fa-spinner:before
{
    content: ""
}

.fa-circle:before
{
    content: ""
}

.fa-mail-reply:before, .fa-reply:before
{
    content: ""
}

.fa-github-alt:before
{
    content: ""
}

.fa-folder-o:before
{
    content: ""
}

.fa-folder-open-o:before
{
    content: ""
}

.fa-smile-o:before
{
    content: ""
}

.fa-frown-o:before
{
    content: ""
}

.fa-meh-o:before
{
    content: ""
}

.fa-gamepad:before
{
    content: ""
}

.fa-keyboard-o:before
{
    content: ""
}

.fa-flag-o:before
{
    content: ""
}

.fa-flag-checkered:before
{
    content: ""
}

.fa-terminal:before
{
    content: ""
}

.fa-code:before
{
    content: ""
}

.fa-mail-reply-all:before, .fa-reply-all:before
{
    content: ""
}

.fa-star-half-empty:before, .fa-star-half-full:before, .fa-star-half-o:before
{
    content: ""
}

.fa-location-arrow:before
{
    content: ""
}

.fa-crop:before
{
    content: ""
}

.fa-code-fork:before
{
    content: ""
}

.fa-chain-broken:before, .fa-unlink:before
{
    content: ""
}

.fa-question:before
{
    content: ""
}

.fa-info:before
{
    content: ""
}

.fa-exclamation:before
{
    content: ""
}

.fa-superscript:before
{
    content: ""
}

.fa-subscript:before
{
    content: ""
}

.fa-eraser:before
{
    content: ""
}

.fa-puzzle-piece:before
{
    content: ""
}

.fa-microphone:before
{
    content: ""
}

.fa-microphone-slash:before
{
    content: ""
}

.fa-shield:before
{
    content: ""
}

.fa-calendar-o:before
{
    content: ""
}

.fa-fire-extinguisher:before
{
    content: ""
}

.fa-rocket:before
{
    content: ""
}

.fa-maxcdn:before
{
    content: ""
}

.fa-chevron-circle-left:before
{
    content: ""
}

.fa-chevron-circle-right:before
{
    content: ""
}

.fa-chevron-circle-up:before
{
    content: ""
}

.fa-chevron-circle-down:before
{
    content: ""
}

.fa-html5:before
{
    content: ""
}

.fa-css3:before
{
    content: ""
}

.fa-anchor:before
{
    content: ""
}

.fa-unlock-alt:before
{
    content: ""
}

.fa-bullseye:before
{
    content: ""
}

.fa-ellipsis-h:before
{
    content: ""
}

.fa-ellipsis-v:before
{
    content: ""
}

.fa-rss-square:before
{
    content: ""
}

.fa-play-circle:before
{
    content: ""
}

.fa-ticket:before
{
    content: ""
}

.fa-minus-square:before
{
    content: ""
}

.fa-minus-square-o:before, .wy-menu-vertical li.current > a button.toctree-expand:before, .wy-menu-vertical li.on a button.toctree-expand:before
{
    content: ""
}

.fa-level-up:before
{
    content: ""
}

.fa-level-down:before
{
    content: ""
}

.fa-check-square:before
{
    content: ""
}

.fa-pencil-square:before
{
    content: ""
}

.fa-external-link-square:before
{
    content: ""
}

.fa-share-square:before
{
    content: ""
}

.fa-compass:before
{
    content: ""
}

.fa-caret-square-o-down:before, .fa-toggle-down:before
{
    content: ""
}

.fa-caret-square-o-up:before, .fa-toggle-up:before
{
    content: ""
}

.fa-caret-square-o-right:before, .fa-toggle-right:before
{
    content: ""
}

.fa-eur:before, .fa-euro:before
{
    content: ""
}

.fa-gbp:before
{
    content: ""
}

.fa-dollar:before, .fa-usd:before
{
    content: ""
}

.fa-inr:before, .fa-rupee:before
{
    content: ""
}

.fa-cny:before, .fa-jpy:before, .fa-rmb:before, .fa-yen:before
{
    content: ""
}

.fa-rouble:before, .fa-rub:before, .fa-ruble:before
{
    content: ""
}

.fa-krw:before, .fa-won:before
{
    content: ""
}

.fa-bitcoin:before, .fa-btc:before
{
    content: ""
}

.fa-file:before
{
    content: ""
}

.fa-file-text:before
{
    content: ""
}

.fa-sort-alpha-asc:before
{
    content: ""
}

.fa-sort-alpha-desc:before
{
    content: ""
}

.fa-sort-amount-asc:before
{
    content: ""
}

.fa-sort-amount-desc:before
{
    content: ""
}

.fa-sort-numeric-asc:before
{
    content: ""
}

.fa-sort-numeric-desc:before
{
    content: ""
}

.fa-thumbs-up:before
{
    content: ""
}

.fa-thumbs-down:before
{
    content: ""
}

.fa-youtube-square:before
{
    content: ""
}

.fa-youtube:before
{
    content: ""
}

.fa-xing:before
{
    content: ""
}

.fa-xing-square:before
{
    content: ""
}

.fa-youtube-play:before
{
    content: ""
}

.fa-dropbox:before
{
    content: ""
}

.fa-stack-overflow:before
{
    content: ""
}

.fa-instagram:before
{
    content: ""
}

.fa-flickr:before
{
    content: ""
}

.fa-adn:before
{
    content: ""
}

.fa-bitbucket:before, .icon-bitbucket:before
{
    content: ""
}

.fa-bitbucket-square:before
{
    content: ""
}

.fa-tumblr:before
{
    content: ""
}

.fa-tumblr-square:before
{
    content: ""
}

.fa-long-arrow-down:before
{
    content: ""
}

.fa-long-arrow-up:before
{
    content: ""
}

.fa-long-arrow-left:before
{
    content: ""
}

.fa-long-arrow-right:before
{
    content: ""
}

.fa-apple:before
{
    content: ""
}

.fa-windows:before
{
    content: ""
}

.fa-android:before
{
    content: ""
}

.fa-linux:before
{
    content: ""
}

.fa-dribbble:before
{
    content: ""
}

.fa-skype:before
{
    content: ""
}

.fa-foursquare:before
{
    content: ""
}

.fa-trello:before
{
    content: ""
}

.fa-female:before
{
    content: ""
}

.fa-male:before
{
    content: ""
}

.fa-gittip:before, .fa-gratipay:before
{
    content: ""
}

.fa-sun-o:before
{
    content: ""
}

.fa-moon-o:before
{
    content: ""
}

.fa-archive:before
{
    content: ""
}

.fa-bug:before
{
    content: ""
}

.fa-vk:before
{
    content: ""
}

.fa-weibo:before
{
    content: ""
}

.fa-renren:before
{
    content: ""
}

.fa-pagelines:before
{
    content: ""
}

.fa-stack-exchange:before
{
    content: ""
}

.fa-arrow-circle-o-right:before
{
    content: ""
}

.fa-arrow-circle-o-left:before
{
    content: ""
}

.fa-caret-square-o-left:before, .fa-toggle-left:before
{
    content: ""
}

.fa-dot-circle-o:before
{
    content: ""
}

.fa-wheelchair:before
{
    content: ""
}

.fa-vimeo-square:before
{
    content: ""
}

.fa-try:before, .fa-turkish-lira:before
{
    content: ""
}

.fa-plus-square-o:before, .wy-menu-vertical li button.toctree-expand:before
{
    content: ""
}

.fa-space-shuttle:before
{
    content: ""
}

.fa-slack:before
{
    content: ""
}

.fa-envelope-square:before
{
    content: ""
}

.fa-wordpress:before
{
    content: ""
}

.fa-openid:before
{
    content: ""
}

.fa-bank:before, .fa-institution:before, .fa-university:before
{
    content: ""
}

.fa-graduation-cap:before, .fa-mortar-board:before
{
    content: ""
}

.fa-yahoo:before
{
    content: ""
}

.fa-google:before
{
    content: ""
}

.fa-reddit:before
{
    content: ""
}

.fa-reddit-square:before
{
    content: ""
}

.fa-stumbleupon-circle:before
{
    content: ""
}

.fa-stumbleupon:before
{
    content: ""
}

.fa-delicious:before
{
    content: ""
}

.fa-digg:before
{
    content: ""
}

.fa-pied-piper-pp:before
{
    content: ""
}

.fa-pied-piper-alt:before
{
    content: ""
}

.fa-drupal:before
{
    content: ""
}

.fa-joomla:before
{
    content: ""
}

.fa-language:before
{
    content: ""
}

.fa-fax:before
{
    content: ""
}

.fa-building:before
{
    content: ""
}

.fa-child:before
{
    content: ""
}

.fa-paw:before
{
    content: ""
}

.fa-spoon:before
{
    content: ""
}

.fa-cube:before
{
    content: ""
}

.fa-cubes:before
{
    content: ""
}

.fa-behance:before
{
    content: ""
}

.fa-behance-square:before
{
    content: ""
}

.fa-steam:before
{
    content: ""
}

.fa-steam-square:before
{
    content: ""
}

.fa-recycle:before
{
    content: ""
}

.fa-automobile:before, .fa-car:before
{
    content: ""
}

.fa-cab:before, .fa-taxi:before
{
    content: ""
}

.fa-tree:before
{
    content: ""
}

.fa-spotify:before
{
    content: ""
}

.fa-deviantart:before
{
    content: ""
}

.fa-soundcloud:before
{
    content: ""
}

.fa-database:before
{
    content: ""
}

.fa-file-pdf-o:before
{
    content: ""
}

.fa-file-word-o:before
{
    content: ""
}

.fa-file-excel-o:before
{
    content: ""
}

.fa-file-powerpoint-o:before
{
    content: ""
}

.fa-file-image-o:before, .fa-file-photo-o:before, .fa-file-picture-o:before
{
    content: ""
}

.fa-file-archive-o:before, .fa-file-zip-o:before
{
    content: ""
}

.fa-file-audio-o:before, .fa-file-sound-o:before
{
    content: ""
}

.fa-file-movie-o:before, .fa-file-video-o:before
{
    content: ""
}

.fa-file-code-o:before
{
    content: ""
}

.fa-vine:before
{
    content: ""
}

.fa-codepen:before
{
    content: ""
}

.fa-jsfiddle:before
{
    content: ""
}

.fa-life-bouy:before, .fa-life-buoy:before, .fa-life-ring:before, .fa-life-saver:before, .fa-support:before
{
    content: ""
}

.fa-circle-o-notch:before
{
    content: ""
}

.fa-ra:before, .fa-rebel:before, .fa-resistance:before
{
    content: ""
}

.fa-empire:before, .fa-ge:before
{
    content: ""
}

.fa-git-square:before
{
    content: ""
}

.fa-git:before
{
    content: ""
}

.fa-hacker-news:before, .fa-y-combinator-square:before, .fa-yc-square:before
{
    content: ""
}

.fa-tencent-weibo:before
{
    content: ""
}

.fa-qq:before
{
    content: ""
}

.fa-wechat:before, .fa-weixin:before
{
    content: ""
}

.fa-paper-plane:before, .fa-send:before
{
    content: ""
}

.fa-paper-plane-o:before, .fa-send-o:before
{
    content: ""
}

.fa-history:before
{
    content: ""
}

.fa-circle-thin:before
{
    content: ""
}

.fa-header:before
{
    content: ""
}

.fa-paragraph:before
{
    content: ""
}

.fa-sliders:before
{
    content: ""
}

.fa-share-alt:before
{
    content: ""
}

.fa-share-alt-square:before
{
    content: ""
}

.fa-bomb:before
{
    content: ""
}

.fa-futbol-o:before, .fa-soccer-ball-o:before
{
    content: ""
}

.fa-tty:before
{
    content: ""
}

.fa-binoculars:before
{
    content: ""
}

.fa-plug:before
{
    content: ""
}

.fa-slideshare:before
{
    content: ""
}

.fa-twitch:before
{
    content: ""
}

.fa-yelp:before
{
    content: ""
}

.fa-newspaper-o:before
{
    content: ""
}

.fa-wifi:before
{
    content: ""
}

.fa-calculator:before
{
    content: ""
}

.fa-paypal:before
{
    content: ""
}

.fa-google-wallet:before
{
    content: ""
}

.fa-cc-visa:before
{
    content: ""
}

.fa-cc-mastercard:before
{
    content: ""
}

.fa-cc-discover:before
{
    content: ""
}

.fa-cc-amex:before
{
    content: ""
}

.fa-cc-paypal:before
{
    content: ""
}

.fa-cc-stripe:before
{
    content: ""
}

.fa-bell-slash:before
{
    content: ""
}

.fa-bell-slash-o:before
{
    content: ""
}

.fa-trash:before
{
    content: ""
}

.fa-copyright:before
{
    content: ""
}

.fa-at:before
{
    content: ""
}

.fa-eyedropper:before
{
    content: ""
}

.fa-paint-brush:before
{
    content: ""
}

.fa-birthday-cake:before
{
    content: ""
}

.fa-area-chart:before
{
    content: ""
}

.fa-pie-chart:before
{
    content: ""
}

.fa-line-chart:before
{
    content: ""
}

.fa-lastfm:before
{
    content: ""
}

.fa-lastfm-square:before
{
    content: ""
}

.fa-toggle-off:before
{
    content: ""
}

.fa-toggle-on:before
{
    content: ""
}

.fa-bicycle:before
{
    content: ""
}

.fa-bus:before
{
    content: ""
}

.fa-ioxhost:before
{
    content: ""
}

.fa-angellist:before
{
    content: ""
}

.fa-cc:before
{
    content: ""
}

.fa-ils:before, .fa-shekel:before, .fa-sheqel:before
{
    content: ""
}

.fa-meanpath:before
{
    content: ""
}

.fa-buysellads:before
{
    content: ""
}

.fa-connectdevelop:before
{
    content: ""
}

.fa-dashcube:before
{
    content: ""
}

.fa-forumbee:before
{
    content: ""
}

.fa-leanpub:before
{
    content: ""
}

.fa-sellsy:before
{
    content: ""
}

.fa-shirtsinbulk:before
{
    content: ""
}

.fa-simplybuilt:before
{
    content: ""
}

.fa-skyatlas:before
{
    content: ""
}

.fa-cart-plus:before
{
    content: ""
}

.fa-cart-arrow-down:before
{
    content: ""
}

.fa-diamond:before
{
    content: ""
}

.fa-ship:before
{
    content: ""
}

.fa-user-secret:before
{
    content: ""
}

.fa-motorcycle:before
{
    content: ""
}

.fa-street-view:before
{
    content: ""
}

.fa-heartbeat:before
{
    content: ""
}

.fa-venus:before
{
    content: ""
}

.fa-mars:before
{
    content: ""
}

.fa-mercury:before
{
    content: ""
}

.fa-intersex:before, .fa-transgender:before
{
    content: ""
}

.fa-transgender-alt:before
{
    content: ""
}

.fa-venus-double:before
{
    content: ""
}

.fa-mars-double:before
{
    content: ""
}

.fa-venus-mars:before
{
    content: ""
}

.fa-mars-stroke:before
{
    content: ""
}

.fa-mars-stroke-v:before
{
    content: ""
}

.fa-mars-stroke-h:before
{
    content: ""
}

.fa-neuter:before
{
    content: ""
}

.fa-genderless:before
{
    content: ""
}

.fa-facebook-official:before
{
    content: ""
}

.fa-pinterest-p:before
{
    content: ""
}

.fa-whatsapp:before
{
    content: ""
}

.fa-server:before
{
    content: ""
}

.fa-user-plus:before
{
    content: ""
}

.fa-user-times:before
{
    content: ""
}

.fa-bed:before, .fa-hotel:before
{
    content: ""
}

.fa-viacoin:before
{
    content: ""
}

.fa-train:before
{
    content: ""
}

.fa-subway:before
{
    content: ""
}

.fa-medium:before
{
    content: ""
}

.fa-y-combinator:before, .fa-yc:before
{
    content: ""
}

.fa-optin-monster:before
{
    content: ""
}

.fa-opencart:before
{
    content: ""
}

.fa-expeditedssl:before
{
    content: ""
}

.fa-battery-4:before, .fa-battery-full:before, .fa-battery:before
{
    content: ""
}

.fa-battery-3:before, .fa-battery-three-quarters:before
{
    content: ""
}

.fa-battery-2:before, .fa-battery-half:before
{
    content: ""
}

.fa-battery-1:before, .fa-battery-quarter:before
{
    content: ""
}

.fa-battery-0:before, .fa-battery-empty:before
{
    content: ""
}

.fa-mouse-pointer:before
{
    content: ""
}

.fa-i-cursor:before
{
    content: ""
}

.fa-object-group:before
{
    content: ""
}

.fa-object-ungroup:before
{
    content: ""
}

.fa-sticky-note:before
{
    content: ""
}

.fa-sticky-note-o:before
{
    content: ""
}

.fa-cc-jcb:before
{
    content: ""
}

.fa-cc-diners-club:before
{
    content: ""
}

.fa-clone:before
{
    content: ""
}

.fa-balance-scale:before
{
    content: ""
}

.fa-hourglass-o:before
{
    content: ""
}

.fa-hourglass-1:before, .fa-hourglass-start:before
{
    content: ""
}

.fa-hourglass-2:before, .fa-hourglass-half:before
{
    content: ""
}

.fa-hourglass-3:before, .fa-hourglass-end:before
{
    content: ""
}

.fa-hourglass:before
{
    content: ""
}

.fa-hand-grab-o:before, .fa-hand-rock-o:before
{
    content: ""
}

.fa-hand-paper-o:before, .fa-hand-stop-o:before
{
    content: ""
}

.fa-hand-scissors-o:before
{
    content: ""
}

.fa-hand-lizard-o:before
{
    content: ""
}

.fa-hand-spock-o:before
{
    content: ""
}

.fa-hand-pointer-o:before
{
    content: ""
}

.fa-hand-peace-o:before
{
    content: ""
}

.fa-trademark:before
{
    content: ""
}

.fa-registered:before
{
    content: ""
}

.fa-creative-commons:before
{
    content: ""
}

.fa-gg:before
{
    content: ""
}

.fa-gg-circle:before
{
    content: ""
}

.fa-tripadvisor:before
{
    content: ""
}

.fa-odnoklassniki:before
{
    content: ""
}

.fa-odnoklassniki-square:before
{
    content: ""
}

.fa-get-pocket:before
{
    content: ""
}

.fa-wikipedia-w:before
{
    content: ""
}

.fa-safari:before
{
    content: ""
}

.fa-chrome:before
{
    content: ""
}

.fa-firefox:before
{
    content: ""
}

.fa-opera:before
{
    content: ""
}

.fa-internet-explorer:before
{
    content: ""
}

.fa-television:before, .fa-tv:before
{
    content: ""
}

.fa-contao:before
{
    content: ""
}

.fa-500px:before
{
    content: ""
}

.fa-amazon:before
{
    content: ""
}

.fa-calendar-plus-o:before
{
    content: ""
}

.fa-calendar-minus-o:before
{
    content: ""
}

.fa-calendar-times-o:before
{
    content: ""
}

.fa-calendar-check-o:before
{
    content: ""
}

.fa-industry:before
{
    content: ""
}

.fa-map-pin:before
{
    content: ""
}

.fa-map-signs:before
{
    content: ""
}

.fa-map-o:before
{
    content: ""
}

.fa-map:before
{
    content: ""
}

.fa-commenting:before
{
    content: ""
}

.fa-commenting-o:before
{
    content: ""
}

.fa-houzz:before
{
    content: ""
}

.fa-vimeo:before
{
    content: ""
}

.fa-black-tie:before
{
    content: ""
}

.fa-fonticons:before
{
    content: ""
}

.fa-reddit-alien:before
{
    content: ""
}

.fa-edge:before
{
    content: ""
}

.fa-credit-card-alt:before
{
    content: ""
}

.fa-codiepie:before
{
    content: ""
}

.fa-modx:before
{
    content: ""
}

.fa-fort-awesome:before
{
    content: ""
}

.fa-usb:before
{
    content: ""
}

.fa-product-hunt:before
{
    content: ""
}

.fa-mixcloud:before
{
    content: ""
}

.fa-scribd:before
{
    content: ""
}

.fa-pause-circle:before
{
    content: ""
}

.fa-pause-circle-o:before
{
    content: ""
}

.fa-stop-circle:before
{
    content: ""
}

.fa-stop-circle-o:before
{
    content: ""
}

.fa-shopping-bag:before
{
    content: ""
}

.fa-shopping-basket:before
{
    content: ""
}

.fa-hashtag:before
{
    content: ""
}

.fa-bluetooth:before
{
    content: ""
}

.fa-bluetooth-b:before
{
    content: ""
}

.fa-percent:before
{
    content: ""
}

.fa-gitlab:before, .icon-gitlab:before
{
    content: ""
}

.fa-wpbeginner:before
{
    content: ""
}

.fa-wpforms:before
{
    content: ""
}

.fa-envira:before
{
    content: ""
}

.fa-universal-access:before
{
    content: ""
}

.fa-wheelchair-alt:before
{
    content: ""
}

.fa-question-circle-o:before
{
    content: ""
}

.fa-blind:before
{
    content: ""
}

.fa-audio-description:before
{
    content: ""
}

.fa-volume-control-phone:before
{
    content: ""
}

.fa-braille:before
{
    content: ""
}

.fa-assistive-listening-systems:before
{
    content: ""
}

.fa-american-sign-language-interpreting:before, .fa-asl-interpreting:before
{
    content: ""
}

.fa-deaf:before, .fa-deafness:before, .fa-hard-of-hearing:before
{
    content: ""
}

.fa-glide:before
{
    content: ""
}

.fa-glide-g:before
{
    content: ""
}

.fa-sign-language:before, .fa-signing:before
{
    content: ""
}

.fa-low-vision:before
{
    content: ""
}

.fa-viadeo:before
{
    content: ""
}

.fa-viadeo-square:before
{
    content: ""
}

.fa-snapchat:before
{
    content: ""
}

.fa-snapchat-ghost:before
{
    content: ""
}

.fa-snapchat-square:before
{
    content: ""
}

.fa-pied-piper:before
{
    content: ""
}

.fa-first-order:before
{
    content: ""
}

.fa-yoast:before
{
    content: ""
}

.fa-themeisle:before
{
    content: ""
}

.fa-google-plus-circle:before, .fa-google-plus-official:before
{
    content: ""
}

.fa-fa:before, .fa-font-awesome:before
{
    content: ""
}

.fa-handshake-o:before
{
    content: ""
}

.fa-envelope-open:before
{
    content: ""
}

.fa-envelope-open-o:before
{
    content: ""
}

.fa-linode:before
{
    content: ""
}

.fa-address-book:before
{
    content: ""
}

.fa-address-book-o:before
{
    content: ""
}

.fa-address-card:before, .fa-vcard:before
{
    content: ""
}

.fa-address-card-o:before, .fa-vcard-o:before
{
    content: ""
}

.fa-user-circle:before
{
    content: ""
}

.fa-user-circle-o:before
{
    content: ""
}

.fa-user-o:before
{
    content: ""
}

.fa-id-badge:before
{
    content: ""
}

.fa-drivers-license:before, .fa-id-card:before
{
    content: ""
}

.fa-drivers-license-o:before, .fa-id-card-o:before
{
    content: ""
}

.fa-quora:before
{
    content: ""
}

.fa-free-code-camp:before
{
    content: ""
}

.fa-telegram:before
{
    content: ""
}

.fa-thermometer-4:before, .fa-thermometer-full:before, .fa-thermometer:before
{
    content: ""
}

.fa-thermometer-3:before, .fa-thermometer-three-quarters:before
{
    content: ""
}

.fa-thermometer-2:before, .fa-thermometer-half:before
{
    content: ""
}

.fa-thermometer-1:before, .fa-thermometer-quarter:before
{
    content: ""
}

.fa-thermometer-0:before, .fa-thermometer-empty:before
{
    content: ""
}

.fa-shower:before
{
    content: ""
}

.fa-bath:before, .fa-bathtub:before, .fa-s15:before
{
    content: ""
}

.fa-podcast:before
{
    content: ""
}

.fa-window-maximize:before
{
    content: ""
}

.fa-window-minimize:before
{
    content: ""
}

.fa-window-restore:before
{
    content: ""
}

.fa-times-rectangle:before, .fa-window-close:before
{
    content: ""
}

.fa-times-rectangle-o:before, .fa-window-close-o:before
{
    content: ""
}

.fa-bandcamp:before
{
    content: ""
}

.fa-grav:before
{
    content: ""
}

.fa-etsy:before
{
    content: ""
}

.fa-imdb:before
{
    content: ""
}

.fa-ravelry:before
{
    content: ""
}

.fa-eercast:before
{
    content: ""
}

.fa-microchip:before
{
    content: ""
}

.fa-snowflake-o:before
{
    content: ""
}

.fa-superpowers:before
{
    content: ""
}

.fa-wpexplorer:before
{
    content: ""
}

.fa-meetup:before
{
    content: ""
}

.sr-only
{
    position: absolute;
    width: 1px;
    height: 1px;
    padding: 0;
    margin: -1px;
    overflow: hidden;
    clip: rect(0,0,0,0);
    border: 0
}

.sr-only-focusable:active, .sr-only-focusable:focus
{
    position: static;
    width: auto;
    height: auto;
    margin: 0;
    overflow: visible;
    clip: auto
}

.fa, .icon, .rst-content .admonition-title, .rst-content .code-block-caption .headerlink, .rst-content .eqno .headerlink, .rst-content code.download span:first-child, .rst-content dl dt .headerlink, .rst-content h1 .headerlink, .rst-content h2 .headerlink, .rst-content h3 .headerlink, .rst-content h4 .headerlink, .rst-content h5 .headerlink, .rst-content h6 .headerlink, .rst-content p.caption .headerlink, .rst-content p .headerlink, .rst-content table > caption .headerlink, .rst-content tt.download span:first-child, .wy-dropdown .caret, .wy-inline-validate.wy-inline-validate-danger .wy-input-context, .wy-inline-validate.wy-inline-validate-info .wy-input-context, .wy-inline-validate.wy-inline-validate-success .wy-input-context, .wy-inline-validate.wy-inline-validate-warning .wy-input-context, .wy-menu-vertical li.current > a button.toctree-expand, .wy-menu-vertical li.on a button.toctree-expand, .wy-menu-vertical li button.toctree-expand
{
    font-family: inherit
}

.fa:before, .icon:before, .rst-content .admonition-title:before, .rst-content .code-block-caption .headerlink:before, .rst-content .eqno .headerlink:before, .rst-content code.download span:first-child:before, .rst-content dl dt .headerlink:before, .rst-content h1 .headerlink:before, .rst-content h2 .headerlink:before, .rst-content h3 .headerlink:before, .rst-content h4 .headerlink:before, .rst-content h5 .headerlink:before, .rst-content h6 .headerlink:before, .rst-content p.caption .headerlink:before, .rst-content p .headerlink:before, .rst-content table > caption .headerlink:before, .rst-content tt.download span:first-child:before, .wy-dropdown .caret:before, .wy-inline-validate.wy-inline-validate-danger .wy-input-context:before, .wy-inline-validate.wy-inline-validate-info .wy-input-context:before, .wy-inline-validate.wy-inline-validate-success .wy-input-context:before, .wy-inline-validate.wy-inline-validate-warning .wy-input-context:before, .wy-menu-vertical li.current > a button.toctree-expand:before, .wy-menu-vertical li.on a button.toctree-expand:before, .wy-menu-vertical li button.toctree-expand:before
{
    font-family: FontAwesome;
    color: white;
    display: inline-block;
    font-style: normal;
    font-weight: 400;
    line-height: 1;
    text-decoration: inherit
}

.rst-content .code-block-caption a .headerlink, .rst-content .eqno a .headerlink, .rst-content a .admonition-title, .rst-content code.download a span:first-child, .rst-content dl dt a .headerlink, .rst-content h1 a .headerlink, .rst-content h2 a .headerlink, .rst-content h3 a .headerlink, .rst-content h4 a .headerlink, .rst-content h5 a .headerlink, .rst-content h6 a .headerlink, .rst-content p.caption a .headerlink, .rst-content p a .headerlink, .rst-content table > caption a .headerlink, .rst-content tt.download a span:first-child, .wy-menu-vertical li.current > a button.toctree-expand, .wy-menu-vertical li.on a button.toctree-expand, .wy-menu-vertical li a button.toctree-expand, a .fa, a .icon, a .rst-content .admonition-title, a .rst-content .code-block-caption .headerlink, a .rst-content .eqno .headerlink, a .rst-content code.download span:first-child, a .rst-content dl dt .headerlink, a .rst-content h1 .headerlink, a .rst-content h2 .headerlink, a .rst-content h3 .headerlink, a .rst-content h4 .headerlink, a .rst-content h5 .headerlink, a .rst-content h6 .headerlink, a .rst-content p.caption .headerlink, a .rst-content p .headerlink, a .rst-content table > caption .headerlink, a .rst-content tt.download span:first-child, a .wy-menu-vertical li button.toctree-expand
{
    display: inline-block;
    text-decoration: inherit
}

.btn .fa, .btn .icon, .btn .rst-content .admonition-title, .btn .rst-content .code-block-caption .headerlink, .btn .rst-content .eqno .headerlink, .btn .rst-content code.download span:first-child, .btn .rst-content dl dt .headerlink, .btn .rst-content h1 .headerlink, .btn .rst-content h2 .headerlink, .btn .rst-content h3 .headerlink, .btn .rst-content h4 .headerlink, .btn .rst-content h5 .headerlink, .btn .rst-content h6 .headerlink, .btn .rst-content p .headerlink, .btn .rst-content table > caption .headerlink, .btn .rst-content tt.download span:first-child, .btn .wy-menu-vertical li.current > a button.toctree-expand, .btn .wy-menu-vertical li.on a button.toctree-expand, .btn .wy-menu-vertical li button.toctree-expand, .nav .fa, .nav .icon, .nav .rst-content .admonition-title, .nav .rst-content .code-block-caption .headerlink, .nav .rst-content .eqno .headerlink, .nav .rst-content code.download span:first-child, .nav .rst-content dl dt .headerlink, .nav .rst-content h1 .headerlink, .nav .rst-content h2 .headerlink, .nav .rst-content h3 .headerlink, .nav .rst-content h4 .headerlink, .nav .rst-content h5 .headerlink, .nav .rst-content h6 .headerlink, .nav .rst-content p .headerlink, .nav .rst-content table > caption .headerlink, .nav .rst-content tt.download span:first-child, .nav .wy-menu-vertical li.current > a button.toctree-expand, .nav .wy-menu-vertical li.on a button.toctree-expand, .nav .wy-menu-vertical li button.toctree-expand, .rst-content .btn .admonition-title, .rst-content .code-block-caption .btn .headerlink, .rst-content .code-block-caption .nav .headerlink, .rst-content .eqno .btn .headerlink, .rst-content .eqno .nav .headerlink, .rst-content .nav .admonition-title, .rst-content code.download .btn span:first-child, .rst-content code.download .nav span:first-child, .rst-content dl dt .btn .headerlink, .rst-content dl dt .nav .headerlink, .rst-content h1 .btn .headerlink, .rst-content h1 .nav .headerlink, .rst-content h2 .btn .headerlink, .rst-content h2 .nav .headerlink, .rst-content h3 .btn .headerlink, .rst-content h3 .nav .headerlink, .rst-content h4 .btn .headerlink, .rst-content h4 .nav .headerlink, .rst-content h5 .btn .headerlink, .rst-content h5 .nav .headerlink, .rst-content h6 .btn .headerlink, .rst-content h6 .nav .headerlink, .rst-content p .btn .headerlink, .rst-content p .nav .headerlink, .rst-content table > caption .btn .headerlink, .rst-content table > caption .nav .headerlink, .rst-content tt.download .btn span:first-child, .rst-content tt.download .nav span:first-child, .wy-menu-vertical li .btn button.toctree-expand, .wy-menu-vertical li.current > a .btn button.toctree-expand, .wy-menu-vertical li.current > a .nav button.toctree-expand, .wy-menu-vertical li .nav button.toctree-expand, .wy-menu-vertical li.on a .btn button.toctree-expand, .wy-menu-vertical li.on a .nav button.toctree-expand
{
    display: inline
}

.btn .fa-large.icon, .btn .fa.fa-large, .btn .rst-content .code-block-caption .fa-large.headerlink, .btn .rst-content .eqno .fa-large.headerlink, .btn .rst-content .fa-large.admonition-title, .btn .rst-content code.download span.fa-large:first-child, .btn .rst-content dl dt .fa-large.headerlink, .btn .rst-content h1 .fa-large.headerlink, .btn .rst-content h2 .fa-large.headerlink, .btn .rst-content h3 .fa-large.headerlink, .btn .rst-content h4 .fa-large.headerlink, .btn .rst-content h5 .fa-large.headerlink, .btn .rst-content h6 .fa-large.headerlink, .btn .rst-content p .fa-large.headerlink, .btn .rst-content table > caption .fa-large.headerlink, .btn .rst-content tt.download span.fa-large:first-child, .btn .wy-menu-vertical li button.fa-large.toctree-expand, .nav .fa-large.icon, .nav .fa.fa-large, .nav .rst-content .code-block-caption .fa-large.headerlink, .nav .rst-content .eqno .fa-large.headerlink, .nav .rst-content .fa-large.admonition-title, .nav .rst-content code.download span.fa-large:first-child, .nav .rst-content dl dt .fa-large.headerlink, .nav .rst-content h1 .fa-large.headerlink, .nav .rst-content h2 .fa-large.headerlink, .nav .rst-content h3 .fa-large.headerlink, .nav .rst-content h4 .fa-large.headerlink, .nav .rst-content h5 .fa-large.headerlink, .nav .rst-content h6 .fa-large.headerlink, .nav .rst-content p .fa-large.headerlink, .nav .rst-content table > caption .fa-large.headerlink, .nav .rst-content tt.download span.fa-large:first-child, .nav .wy-menu-vertical li button.fa-large.toctree-expand, .rst-content .btn .fa-large.admonition-title, .rst-content .code-block-caption .btn .fa-large.headerlink, .rst-content .code-block-caption .nav .fa-large.headerlink, .rst-content .eqno .btn .fa-large.headerlink, .rst-content .eqno .nav .fa-large.headerlink, .rst-content .nav .fa-large.admonition-title, .rst-content code.download .btn span.fa-large:first-child, .rst-content code.download .nav span.fa-large:first-child, .rst-content dl dt .btn .fa-large.headerlink, .rst-content dl dt .nav .fa-large.headerlink, .rst-content h1 .btn .fa-large.headerlink, .rst-content h1 .nav .fa-large.headerlink, .rst-content h2 .btn .fa-large.headerlink, .rst-content h2 .nav .fa-large.headerlink, .rst-content h3 .btn .fa-large.headerlink, .rst-content h3 .nav .fa-large.headerlink, .rst-content h4 .btn .fa-large.headerlink, .rst-content h4 .nav .fa-large.headerlink, .rst-content h5 .btn .fa-large.headerlink, .rst-content h5 .nav .fa-large.headerlink, .rst-content h6 .btn .fa-large.headerlink, .rst-content h6 .nav .fa-large.headerlink, .rst-content p .btn .fa-large.headerlink, .rst-content p .nav .fa-large.headerlink, .rst-content table > caption .btn .fa-large.headerlink, .rst-content table > caption .nav .fa-large.headerlink, .rst-content tt.download .btn span.fa-large:first-child, .rst-content tt.download .nav span.fa-large:first-child, .wy-menu-vertical li .btn button.fa-large.toctree-expand, .wy-menu-vertical li .nav button.fa-large.toctree-expand
{
    line-height: .9em
}

.btn .fa-spin.icon, .btn .fa.fa-spin, .btn .rst-content .code-block-caption .fa-spin.headerlink, .btn .rst-content .eqno .fa-spin.headerlink, .btn .rst-content .fa-spin.admonition-title, .btn .rst-content code.download span.fa-spin:first-child, .btn .rst-content dl dt .fa-spin.headerlink, .btn .rst-content h1 .fa-spin.headerlink, .btn .rst-content h2 .fa-spin.headerlink, .btn .rst-content h3 .fa-spin.headerlink, .btn .rst-content h4 .fa-spin.headerlink, .btn .rst-content h5 .fa-spin.headerlink, .btn .rst-content h6 .fa-spin.headerlink, .btn .rst-content p .fa-spin.headerlink, .btn .rst-content table > caption .fa-spin.headerlink, .btn .rst-content tt.download span.fa-spin:first-child, .btn .wy-menu-vertical li button.fa-spin.toctree-expand, .nav .fa-spin.icon, .nav .fa.fa-spin, .nav .rst-content .code-block-caption .fa-spin.headerlink, .nav .rst-content .eqno .fa-spin.headerlink, .nav .rst-content .fa-spin.admonition-title, .nav .rst-content code.download span.fa-spin:first-child, .nav .rst-content dl dt .fa-spin.headerlink, .nav .rst-content h1 .fa-spin.headerlink, .nav .rst-content h2 .fa-spin.headerlink, .nav .rst-content h3 .fa-spin.headerlink, .nav .rst-content h4 .fa-spin.headerlink, .nav .rst-content h5 .fa-spin.headerlink, .nav .rst-content h6 .fa-spin.headerlink, .nav .rst-content p .fa-spin.headerlink, .nav .rst-content table > caption .fa-spin.headerlink, .nav .rst-content tt.download span.fa-spin:first-child, .nav .wy-menu-vertical li button.fa-spin.toctree-expand, .rst-content .btn .fa-spin.admonition-title, .rst-content .code-block-caption .btn .fa-spin.headerlink, .rst-content .code-block-caption .nav .fa-spin.headerlink, .rst-content .eqno .btn .fa-spin.headerlink, .rst-content .eqno .nav .fa-spin.headerlink, .rst-content .nav .fa-spin.admonition-title, .rst-content code.download .btn span.fa-spin:first-child, .rst-content code.download .nav span.fa-spin:first-child, .rst-content dl dt .btn .fa-spin.headerlink, .rst-content dl dt .nav .fa-spin.headerlink, .rst-content h1 .btn .fa-spin.headerlink, .rst-content h1 .nav .fa-spin.headerlink, .rst-content h2 .btn .fa-spin.headerlink, .rst-content h2 .nav .fa-spin.headerlink, .rst-content h3 .btn .fa-spin.headerlink, .rst-content h3 .nav .fa-spin.headerlink, .rst-content h4 .btn .fa-spin.headerlink, .rst-content h4 .nav .fa-spin.headerlink, .rst-content h5 .btn .fa-spin.headerlink, .rst-content h5 .nav .fa-spin.headerlink, .rst-content h6 .btn .fa-spin.headerlink, .rst-content h6 .nav .fa-spin.headerlink, .rst-content p .btn .fa-spin.headerlink, .rst-content p .nav .fa-spin.headerlink, .rst-content table > caption .btn .fa-spin.headerlink, .rst-content table > caption .nav .fa-spin.headerlink, .rst-content tt.download .btn span.fa-spin:first-child, .rst-content tt.download .nav span.fa-spin:first-child, .wy-menu-vertical li .btn button.fa-spin.toctree-expand, .wy-menu-vertical li .nav button.fa-spin.toctree-expand
{
    display: inline-block
}

.btn.fa:before, .btn.icon:before, .rst-content .btn.admonition-title:before, .rst-content .code-block-caption .btn.headerlink:before, .rst-content .eqno .btn.headerlink:before, .rst-content code.download span.btn:first-child:before, .rst-content dl dt .btn.headerlink:before, .rst-content h1 .btn.headerlink:before, .rst-content h2 .btn.headerlink:before, .rst-content h3 .btn.headerlink:before, .rst-content h4 .btn.headerlink:before, .rst-content h5 .btn.headerlink:before, .rst-content h6 .btn.headerlink:before, .rst-content p .btn.headerlink:before, .rst-content table > caption .btn.headerlink:before, .rst-content tt.download span.btn:first-child:before, .wy-menu-vertical li button.btn.toctree-expand:before
{
    opacity: .5;
    -webkit-transition: opacity .05s ease-in;
    -moz-transition: opacity .05s ease-in;
    transition: opacity .05s ease-in
}

.btn.fa:hover:before, .btn.icon:hover:before, .rst-content .btn.admonition-title:hover:before, .rst-content .code-block-caption .btn.headerlink:hover:before, .rst-content .eqno .btn.headerlink:hover:before, .rst-content code.download span.btn:first-child:hover:before, .rst-content dl dt .btn.headerlink:hover:before, .rst-content h1 .btn.headerlink:hover:before, .rst-content h2 .btn.headerlink:hover:before, .rst-content h3 .btn.headerlink:hover:before, .rst-content h4 .btn.headerlink:hover:before, .rst-content h5 .btn.headerlink:hover:before, .rst-content h6 .btn.headerlink:hover:before, .rst-content p .btn.headerlink:hover:before, .rst-content table > caption .btn.headerlink:hover:before, .rst-content tt.download span.btn:first-child:hover:before, .wy-menu-vertical li button.btn.toctree-expand:hover:before
{
    opacity: 1
}

.btn-mini .fa:before, .btn-mini .icon:before, .btn-mini .rst-content .admonition-title:before, .btn-mini .rst-content .code-block-caption .headerlink:before, .btn-mini .rst-content .eqno .headerlink:before, .btn-mini .rst-content code.download span:first-child:before, .btn-mini .rst-content dl dt .headerlink:before, .btn-mini .rst-content h1 .headerlink:before, .btn-mini .rst-content h2 .headerlink:before, .btn-mini .rst-content h3 .headerlink:before, .btn-mini .rst-content h4 .headerlink:before, .btn-mini .rst-content h5 .headerlink:before, .btn-mini .rst-content h6 .headerlink:before, .btn-mini .rst-content p .headerlink:before, .btn-mini .rst-content table > caption .headerlink:before, .btn-mini .rst-content tt.download span:first-child:before, .btn-mini .wy-menu-vertical li button.toctree-expand:before, .rst-content .btn-mini .admonition-title:before, .rst-content .code-block-caption .btn-mini .headerlink:before, .rst-content .eqno .btn-mini .headerlink:before, .rst-content code.download .btn-mini span:first-child:before, .rst-content dl dt .btn-mini .headerlink:before, .rst-content h1 .btn-mini .headerlink:before, .rst-content h2 .btn-mini .headerlink:before, .rst-content h3 .btn-mini .headerlink:before, .rst-content h4 .btn-mini .headerlink:before, .rst-content h5 .btn-mini .headerlink:before, .rst-content h6 .btn-mini .headerlink:before, .rst-content p .btn-mini .headerlink:before, .rst-content table > caption .btn-mini .headerlink:before, .rst-content tt.download .btn-mini span:first-child:before, .wy-menu-vertical li .btn-mini button.toctree-expand:before
{
    font-size: 14px;
    vertical-align: -15%
}

.rst-content .admonition, .rst-content .admonition-todo, .rst-content .attention, .rst-content .caution, .rst-content .danger, .rst-content .error, .rst-content .hint, .rst-content .important, .rst-content .note, .rst-content .seealso, .rst-content .tip, .rst-content .warning, .wy-alert
{
    padding: 12px;
    line-height: 24px;
    margin-bottom: 24px;
    background: #e7f2fa
}

.rst-content .admonition-title, .wy-alert-title
{
    font-weight: 700;
    display: block;
    color: #fff;
    background: #6ab0de;
    padding: 6px 12px;
    margin: -12px -12px 12px
}

.rst-content .danger, .rst-content .error, .rst-content .wy-alert-danger.admonition, .rst-content .wy-alert-danger.admonition-todo, .rst-content .wy-alert-danger.attention, .rst-content .wy-alert-danger.caution, .rst-content .wy-alert-danger.hint, .rst-content .wy-alert-danger.important, .rst-content .wy-alert-danger.note, .rst-content .wy-alert-danger.seealso, .rst-content .wy-alert-danger.tip, .rst-content .wy-alert-danger.warning, .wy-alert.wy-alert-danger
{
    background: #fdf3f2
}

.rst-content .danger .admonition-title, .rst-content .danger .wy-alert-title, .rst-content .error .admonition-title, .rst-content .error .wy-alert-title, .rst-content .wy-alert-danger.admonition-todo .admonition-title, .rst-content .wy-alert-danger.admonition-todo .wy-alert-title, .rst-content .wy-alert-danger.admonition .admonition-title, .rst-content .wy-alert-danger.admonition .wy-alert-title, .rst-content .wy-alert-danger.attention .admonition-title, .rst-content .wy-alert-danger.attention .wy-alert-title, .rst-content .wy-alert-danger.caution .admonition-title, .rst-content .wy-alert-danger.caution .wy-alert-title, .rst-content .wy-alert-danger.hint .admonition-title, .rst-content .wy-alert-danger.hint .wy-alert-title, .rst-content .wy-alert-danger.important .admonition-title, .rst-content .wy-alert-danger.important .wy-alert-title, .rst-content .wy-alert-danger.note .admonition-title, .rst-content .wy-alert-danger.note .wy-alert-title, .rst-content .wy-alert-danger.seealso .admonition-title, .rst-content .wy-alert-danger.seealso .wy-alert-title, .rst-content .wy-alert-danger.tip .admonition-title, .rst-content .wy-alert-danger.tip .wy-alert-title, .rst-content .wy-alert-danger.warning .admonition-title, .rst-content .wy-alert-danger.warning .wy-alert-title, .rst-content .wy-alert.wy-alert-danger .admonition-title, .wy-alert.wy-alert-danger .rst-content .admonition-title, .wy-alert.wy-alert-danger .wy-alert-title
{
    background: #f29f97
}

.rst-content .admonition-todo, .rst-content .attention, .rst-content .caution, .rst-content .warning, .rst-content .wy-alert-warning.admonition, .rst-content .wy-alert-warning.danger, .rst-content .wy-alert-warning.error, .rst-content .wy-alert-warning.hint, .rst-content .wy-alert-warning.important, .rst-content .wy-alert-warning.note, .rst-content .wy-alert-warning.seealso, .rst-content .wy-alert-warning.tip, .wy-alert.wy-alert-warning
{
    background: #ffedcc
}

.rst-content .admonition-todo .admonition-title, .rst-content .admonition-todo .wy-alert-title, .rst-content .attention .admonition-title, .rst-content .attention .wy-alert-title, .rst-content .caution .admonition-title, .rst-content .caution .wy-alert-title, .rst-content .warning .admonition-title, .rst-content .warning .wy-alert-title, .rst-content .wy-alert-warning.admonition .admonition-title, .rst-content .wy-alert-warning.admonition .wy-alert-title, .rst-content .wy-alert-warning.danger .admonition-title, .rst-content .wy-alert-warning.danger .wy-alert-title, .rst-content .wy-alert-warning.error .admonition-title, .rst-content .wy-alert-warning.error .wy-alert-title, .rst-content .wy-alert-warning.hint .admonition-title, .rst-content .wy-alert-warning.hint .wy-alert-title, .rst-content .wy-alert-warning.important .admonition-title, .rst-content .wy-alert-warning.important .wy-alert-title, .rst-content .wy-alert-warning.note .admonition-title, .rst-content .wy-alert-warning.note .wy-alert-title, .rst-content .wy-alert-warning.seealso .admonition-title, .rst-content .wy-alert-warning.seealso .wy-alert-title, .rst-content .wy-alert-warning.tip .admonition-title, .rst-content .wy-alert-warning.tip .wy-alert-title, .rst-content .wy-alert.wy-alert-warning .admonition-title, .wy-alert.wy-alert-warning .rst-content .admonition-title, .wy-alert.wy-alert-warning .wy-alert-title
{
    background: #f0b37e
}

.rst-content .note, .rst-content .seealso, .rst-content .wy-alert-info.admonition, .rst-content .wy-alert-info.admonition-todo, .rst-content .wy-alert-info.attention, .rst-content .wy-alert-info.caution, .rst-content .wy-alert-info.danger, .rst-content .wy-alert-info.error, .rst-content .wy-alert-info.hint, .rst-content .wy-alert-info.important, .rst-content .wy-alert-info.tip, .rst-content .wy-alert-info.warning, .wy-alert.wy-alert-info
{
    background: #e7f2fa
}

.rst-content .note .admonition-title, .rst-content .note .wy-alert-title, .rst-content .seealso .admonition-title, .rst-content .seealso .wy-alert-title, .rst-content .wy-alert-info.admonition-todo .admonition-title, .rst-content .wy-alert-info.admonition-todo .wy-alert-title, .rst-content .wy-alert-info.admonition .admonition-title, .rst-content .wy-alert-info.admonition .wy-alert-title, .rst-content .wy-alert-info.attention .admonition-title, .rst-content .wy-alert-info.attention .wy-alert-title, .rst-content .wy-alert-info.caution .admonition-title, .rst-content .wy-alert-info.caution .wy-alert-title, .rst-content .wy-alert-info.danger .admonition-title, .rst-content .wy-alert-info.danger .wy-alert-title, .rst-content .wy-alert-info.error .admonition-title, .rst-content .wy-alert-info.error .wy-alert-title, .rst-content .wy-alert-info.hint .admonition-title, .rst-content .wy-alert-info.hint .wy-alert-title, .rst-content .wy-alert-info.important .admonition-title, .rst-content .wy-alert-info.important .wy-alert-title, .rst-content .wy-alert-info.tip .admonition-title, .rst-content .wy-alert-info.tip .wy-alert-title, .rst-content .wy-alert-info.warning .admonition-title, .rst-content .wy-alert-info.warning .wy-alert-title, .rst-content .wy-alert.wy-alert-info .admonition-title, .wy-alert.wy-alert-info .rst-content .admonition-title, .wy-alert.wy-alert-info .wy-alert-title
{
    background: #6ab0de
}

.rst-content .hint, .rst-content .important, .rst-content .tip, .rst-content .wy-alert-success.admonition, .rst-content .wy-alert-success.admonition-todo, .rst-content .wy-alert-success.attention, .rst-content .wy-alert-success.caution, .rst-content .wy-alert-success.danger, .rst-content .wy-alert-success.error, .rst-content .wy-alert-success.note, .rst-content .wy-alert-success.seealso, .rst-content .wy-alert-success.warning, .wy-alert.wy-alert-success
{
    background: #dbfaf4
}

.rst-content .hint .admonition-title, .rst-content .hint .wy-alert-title, .rst-content .important .admonition-title, .rst-content .important .wy-alert-title, .rst-content .tip .admonition-title, .rst-content .tip .wy-alert-title, .rst-content .wy-alert-success.admonition-todo .admonition-title, .rst-content .wy-alert-success.admonition-todo .wy-alert-title, .rst-content .wy-alert-success.admonition .admonition-title, .rst-content .wy-alert-success.admonition .wy-alert-title, .rst-content .wy-alert-success.attention .admonition-title, .rst-content .wy-alert-success.attention .wy-alert-title, .rst-content .wy-alert-success.caution .admonition-title, .rst-content .wy-alert-success.caution .wy-alert-title, .rst-content .wy-alert-success.danger .admonition-title, .rst-content .wy-alert-success.danger .wy-alert-title, .rst-content .wy-alert-success.error .admonition-title, .rst-content .wy-alert-success.error .wy-alert-title, .rst-content .wy-alert-success.note .admonition-title, .rst-content .wy-alert-success.note .wy-alert-title, .rst-content .wy-alert-success.seealso .admonition-title, .rst-content .wy-alert-success.seealso .wy-alert-title, .rst-content .wy-alert-success.warning .admonition-title, .rst-content .wy-alert-success.warning .wy-alert-title, .rst-content .wy-alert.wy-alert-success .admonition-title, .wy-alert.wy-alert-success .rst-content .admonition-title, .wy-alert.wy-alert-success .wy-alert-title
{
    background: #1abc9c
}

.rst-content .wy-alert-neutral.admonition, .rst-content .wy-alert-neutral.admonition-todo, .rst-content .wy-alert-neutral.attention, .rst-content .wy-alert-neutral.caution, .rst-content .wy-alert-neutral.danger, .rst-content .wy-alert-neutral.error, .rst-content .wy-alert-neutral.hint, .rst-content .wy-alert-neutral.important, .rst-content .wy-alert-neutral.note, .rst-content .wy-alert-neutral.seealso, .rst-content .wy-alert-neutral.tip, .rst-content .wy-alert-neutral.warning, .wy-alert.wy-alert-neutral
{
    background: #f3f6f6
}

.rst-content .wy-alert-neutral.admonition-todo .admonition-title, .rst-content .wy-alert-neutral.admonition-todo .wy-alert-title, .rst-content .wy-alert-neutral.admonition .admonition-title, .rst-content .wy-alert-neutral.admonition .wy-alert-title, .rst-content .wy-alert-neutral.attention .admonition-title, .rst-content .wy-alert-neutral.attention .wy-alert-title, .rst-content .wy-alert-neutral.caution .admonition-title, .rst-content .wy-alert-neutral.caution .wy-alert-title, .rst-content .wy-alert-neutral.danger .admonition-title, .rst-content .wy-alert-neutral.danger .wy-alert-title, .rst-content .wy-alert-neutral.error .admonition-title, .rst-content .wy-alert-neutral.error .wy-alert-title, .rst-content .wy-alert-neutral.hint .admonition-title, .rst-content .wy-alert-neutral.hint .wy-alert-title, .rst-content .wy-alert-neutral.important .admonition-title, .rst-content .wy-alert-neutral.important .wy-alert-title, .rst-content .wy-alert-neutral.note .admonition-title, .rst-content .wy-alert-neutral.note .wy-alert-title, .rst-content .wy-alert-neutral.seealso .admonition-title, .rst-content .wy-alert-neutral.seealso .wy-alert-title, .rst-content .wy-alert-neutral.tip .admonition-title, .rst-content .wy-alert-neutral.tip .wy-alert-title, .rst-content .wy-alert-neutral.warning .admonition-title, .rst-content .wy-alert-neutral.warning .wy-alert-title, .rst-content .wy-alert.wy-alert-neutral .admonition-title, .wy-alert.wy-alert-neutral .rst-content .admonition-title, .wy-alert.wy-alert-neutral .wy-alert-title
{
    color: #101010;
    background: #e1e4e5
}

.rst-content .wy-alert-neutral.admonition-todo a, .rst-content .wy-alert-neutral.admonition a, .rst-content .wy-alert-neutral.attention a, .rst-content .wy-alert-neutral.caution a, .rst-content .wy-alert-neutral.danger a, .rst-content .wy-alert-neutral.error a, .rst-content .wy-alert-neutral.hint a, .rst-content .wy-alert-neutral.important a, .rst-content .wy-alert-neutral.note a, .rst-content .wy-alert-neutral.seealso a, .rst-content .wy-alert-neutral.tip a, .rst-content .wy-alert-neutral.warning a, .wy-alert.wy-alert-neutral a
{
    color: #782B90
}

.rst-content .admonition-todo p:last-child, .rst-content .admonition p:last-child, .rst-content .attention p:last-child, .rst-content .caution p:last-child, .rst-content .danger p:last-child, .rst-content .error p:last-child, .rst-content .hint p:last-child, .rst-content .important p:last-child, .rst-content .note p:last-child, .rst-content .seealso p:last-child, .rst-content .tip p:last-child, .rst-content .warning p:last-child, .wy-alert p:last-child
{
    margin-bottom: 0
}

.wy-tray-container
{
    position: fixed;
    bottom: 0;
    left: 0;
    z-index: 600
}

.wy-tray-container li
{
    display: block;
    width: 300px;
    background: transparent;
    color: #fff;
    text-align: center;
    box-shadow: 0 5px 5px 0 rgba(0,0,0,.1);
    padding: 0 24px;
    min-width: 20%;
    opacity: 0;
    height: 0;
    line-height: 56px;
    overflow: hidden;
    -webkit-transition: all .3s ease-in;
    -moz-transition: all .3s ease-in;
    transition: all .3s ease-in
}

.wy-tray-container li.wy-tray-item-success
{
    background: #27ae60
}

.wy-tray-container li.wy-tray-item-info
{
    background: #782B90
}

.wy-tray-container li.wy-tray-item-warning
{
    background: #e67e22
}

.wy-tray-container li.wy-tray-item-danger
{
    background: #e74c3c
}

.wy-tray-container li.on
{
    opacity: 1;
    height: 56px
}

@media screen and (max-width:768px)
{
    .wy-tray-container
    {
        bottom: auto;
        top: 0;
        width: 100%
    }

    .wy-tray-container li
    {
        width: 100%
    }
}

button
{
    font-size: 100%;
    margin: 0;
    vertical-align: baseline;
    *vertical-align: middle;
    cursor: pointer;
    line-height: normal;
    -webkit-appearance: button;
    *overflow: visible
}

button::-moz-focus-inner, input::-moz-focus-inner
{
    border: 0;
    padding: 0
}

button[disabled]
{
    cursor: default
}

.btn
{
    display: inline-block;
    border-radius: 2px;
    line-height: normal;
    white-space: nowrap;
    text-align: center;
    cursor: pointer;
    font-size: 100%;
    padding: 6px 12px 8px;
    color: #fff;
    border: 1px solid rgba(0,0,0,.1);
    background-color: #27ae60;
    text-decoration: none;
    font-weight: 400;
    font-family: Lato,proxima-nova,Helvetica Neue,Arial,sans-serif;
    box-shadow: inset 0 1px 2px -1px hsla(0,0%,100%,.5),inset 0 -2px 0 0 rgba(0,0,0,.1);
    outline-none: false;
    vertical-align: middle;
    *display: inline;
    zoom: 1;
    -webkit-user-drag: none;
    -webkit-user-select: none;
    -moz-user-select: none;
    -ms-user-select: none;
    user-select: none;
    -webkit-transition: all .1s linear;
    -moz-transition: all .1s linear;
    transition: all .1s linear
}

.btn-hover
{
    background: #2e8ece;
    color: #fff
}

.btn:hover
{
    background: #2cc36b;
    color: #fff
}

.btn:focus
{
    background: #2cc36b;
    outline: 0
}

.btn:active
{
    box-shadow: inset 0 -1px 0 0 rgba(0,0,0,.05),inset 0 2px 0 0 rgba(0,0,0,.1);
    padding: 8px 12px 6px
}

.btn:visited
{
    color: #fff
}

.btn-disabled, .btn-disabled:active, .btn-disabled:focus, .btn-disabled:hover, .btn:disabled
{
    background-image: none;
    filter: progid:DXImageTransform.Microsoft.gradient(enabled = false);
    filter: alpha(opacity=40);
    opacity: .4;
    cursor: not-allowed;
    box-shadow: none
}

.btn::-moz-focus-inner
{
    padding: 0;
    border: 0
}

.btn-small
{
    font-size: 80%
}

.btn-info
{
    background-color: #782B90 !important
}

.btn-info:hover
{
    background-color: #2e8ece !important
}

.btn-neutral
{
    background-color: #782B90 !important;
    color: white !important
}

.btn-neutral:hover
{
    background-color: #782B90 !important;
    color: white
}

.btn-neutral:visited
{
}

.btn-success
{
    background-color: #27ae60 !important
}

.btn-success:hover
{
    background-color: #295 !important
}

.btn-danger
{
    background-color: #e74c3c !important
}

.btn-danger:hover
{
    background-color: #ea6153 !important
}

.btn-warning
{
    background-color: #e67e22 !important
}

.btn-warning:hover
{
    background-color: #e98b39 !important
}

.btn-invert
{
    background-color: #222
}

.btn-invert:hover
{
    background-color: #2f2f2f !important
}

.btn-link
{
    background-color: transparent !important;
    color: #782B90;
    box-shadow: none;
    border-color: transparent !important
}

.btn-link:active, .btn-link:hover
{
    background-color: transparent !important;
    color: #409ad5 !important;
    box-shadow: none
}

.btn-link:visited
{
    color: #9b39b6
}

.wy-btn-group .btn, .wy-control .btn
{
    vertical-align: middle
}

.wy-btn-group
{
    margin-bottom: 24px;
    *zoom: 1
}

.wy-btn-group:after, .wy-btn-group:before
{
    display: table;
    content: ""
}

.wy-btn-group:after
{
    clear: both
}

.wy-dropdown
{
    position: relative;
    display: inline-block
}

.wy-dropdown-active .wy-dropdown-menu
{
    display: block
}

.wy-dropdown-menu
{
    position: absolute;
    left: 0;
    display: none;
    float: left;
    top: 100%;
    min-width: 100%;
    background: #fcfcfc;
    z-index: 100;
    border: 1px solid #cfd7dd;
    box-shadow: 0 2px 2px 0 rgba(0,0,0,.1);
    padding: 12px
}

.wy-dropdown-menu > dd > a
{
    display: block;
    clear: both;
    color: #101010;
    white-space: nowrap;
    font-size: 90%;
    padding: 0 12px;
    cursor: pointer
}

.wy-dropdown-menu > dd > a:hover
{
    background: #782B90;
    color: #fff
}

.wy-dropdown-menu > dd.divider
{
    border-top: 1px solid #cfd7dd;
    margin: 6px 0
}

.wy-dropdown-menu > dd.search
{
    padding-bottom: 12px
}

.wy-dropdown-menu > dd.search input[type=search]
{
    width: 100%
}

.wy-dropdown-menu > dd.call-to-action
{
    background: #e3e3e3;
    text-transform: uppercase;
    font-weight: 500;
    font-size: 80%
}

.wy-dropdown-menu > dd.call-to-action:hover
{
    background: #e3e3e3
}

.wy-dropdown-menu > dd.call-to-action .btn
{
    color: #fff
}

.wy-dropdown.wy-dropdown-up .wy-dropdown-menu
{
    bottom: 100%;
    top: auto;
    left: auto;
    right: 0
}

.wy-dropdown.wy-dropdown-bubble .wy-dropdown-menu
{
    background: #fcfcfc;
    margin-top: 2px
}

.wy-dropdown.wy-dropdown-bubble .wy-dropdown-menu a
{
    padding: 6px 12px
}

.wy-dropdown.wy-dropdown-bubble .wy-dropdown-menu a:hover
{
    background: #782B90;
    color: #fff
}

.wy-dropdown.wy-dropdown-left .wy-dropdown-menu
{
    right: 0;
    left: auto;
    text-align: right
}

.wy-dropdown-arrow:before
{
    content: " ";
    border-bottom: 5px solid #f5f5f5;
    border-left: 5px solid transparent;
    border-right: 5px solid transparent;
    position: absolute;
    display: block;
    top: -4px;
    left: 50%;
    margin-left: -3px
}

.wy-dropdown-arrow.wy-dropdown-arrow-left:before
{
    left: 11px
}

.wy-form-stacked select
{
    display: block
}

.wy-form-aligned .wy-help-inline, .wy-form-aligned input, .wy-form-aligned label, .wy-form-aligned select, .wy-form-aligned textarea
{
    display: inline-block;
    *display: inline;
    *zoom: 1;
    vertical-align: middle
}

.wy-form-aligned .wy-control-group > label
{
    display: inline-block;
    vertical-align: middle;
    width: 10em;
    margin: 6px 12px 0 0;
    float: left
}

.wy-form-aligned .wy-control
{
    float: left
}

.wy-form-aligned .wy-control label
{
    display: block
}

.wy-form-aligned .wy-control select
{
    margin-top: 6px
}

fieldset
{
    margin: 0
}

fieldset, legend
{
    border: 0;
    padding: 0
}

legend
{
    width: 100%;
    white-space: normal;
    margin-bottom: 24px;
    font-size: 150%;
    *margin-left: -7px
}

label, legend
{
    display: block
}

label
{
    margin: 0 0 .3125em;
    color: #333;
    font-size: 90%
}

input, select, textarea
{
    font-size: 100%;
    margin: 0;
    vertical-align: baseline;
    *vertical-align: middle
}

.wy-control-group
{
    margin-bottom: 24px;
    max-width: 1200px;
    margin-left: auto;
    margin-right: auto;
    *zoom: 1
}

.wy-control-group:after, .wy-control-group:before
{
    display: table;
    content: ""
}

.wy-control-group:after
{
    clear: both
}

.wy-control-group.wy-control-group-required > label:after
{
    content: " *";
    color: #e74c3c
}

.wy-control-group .wy-form-full, .wy-control-group .wy-form-halves, .wy-control-group .wy-form-thirds
{
    padding-bottom: 12px
}

.wy-control-group .wy-form-full input[type=color], .wy-control-group .wy-form-full input[type=date], .wy-control-group .wy-form-full input[type=datetime-local], .wy-control-group .wy-form-full input[type=datetime], .wy-control-group .wy-form-full input[type=email], .wy-control-group .wy-form-full input[type=month], .wy-control-group .wy-form-full input[type=number], .wy-control-group .wy-form-full input[type=password], .wy-control-group .wy-form-full input[type=search], .wy-control-group .wy-form-full input[type=tel], .wy-control-group .wy-form-full input[type=text], .wy-control-group .wy-form-full input[type=time], .wy-control-group .wy-form-full input[type=url], .wy-control-group .wy-form-full input[type=week], .wy-control-group .wy-form-full select, .wy-control-group .wy-form-halves input[type=color], .wy-control-group .wy-form-halves input[type=date], .wy-control-group .wy-form-halves input[type=datetime-local], .wy-control-group .wy-form-halves input[type=datetime], .wy-control-group .wy-form-halves input[type=email], .wy-control-group .wy-form-halves input[type=month], .wy-control-group .wy-form-halves input[type=number], .wy-control-group .wy-form-halves input[type=password], .wy-control-group .wy-form-halves input[type=search], .wy-control-group .wy-form-halves input[type=tel], .wy-control-group .wy-form-halves input[type=text], .wy-control-group .wy-form-halves input[type=time], .wy-control-group .wy-form-halves input[type=url], .wy-control-group .wy-form-halves input[type=week], .wy-control-group .wy-form-halves select, .wy-control-group .wy-form-thirds input[type=color], .wy-control-group .wy-form-thirds input[type=date], .wy-control-group .wy-form-thirds input[type=datetime-local], .wy-control-group .wy-form-thirds input[type=datetime], .wy-control-group .wy-form-thirds input[type=email], .wy-control-group .wy-form-thirds input[type=month], .wy-control-group .wy-form-thirds input[type=number], .wy-control-group .wy-form-thirds input[type=password], .wy-control-group .wy-form-thirds input[type=search], .wy-control-group .wy-form-thirds input[type=tel], .wy-control-group .wy-form-thirds input[type=text], .wy-control-group .wy-form-thirds input[type=time], .wy-control-group .wy-form-thirds input[type=url], .wy-control-group .wy-form-thirds input[type=week], .wy-control-group .wy-form-thirds select
{
    width: 100%
}

.wy-control-group .wy-form-full
{
    float: left;
    display: block;
    width: 100%;
    margin-right: 0
}

.wy-control-group .wy-form-full:last-child
{
    margin-right: 0
}

.wy-control-group .wy-form-halves
{
    float: left;
    display: block;
    margin-right: 2.35765%;
    width: 48.82117%
}

.wy-control-group .wy-form-halves:last-child, .wy-control-group .wy-form-halves:nth-of-type(2n)
{
    margin-right: 0
}

.wy-control-group .wy-form-halves:nth-of-type(odd)
{
    clear: left
}

.wy-control-group .wy-form-thirds
{
    float: left;
    display: block;
    margin-right: 2.35765%;
    width: 31.76157%
}

.wy-control-group .wy-form-thirds:last-child, .wy-control-group .wy-form-thirds:nth-of-type(3n)
{
    margin-right: 0
}

.wy-control-group .wy-form-thirds:nth-of-type(3n+1)
{
    clear: left
}

.wy-control-group.wy-control-group-no-input .wy-control, .wy-control-no-input
{
    margin: 6px 0 0;
    font-size: 90%
}

.wy-control-no-input
{
    display: inline-block
}

.wy-control-group.fluid-input input[type=color], .wy-control-group.fluid-input input[type=date], .wy-control-group.fluid-input input[type=datetime-local], .wy-control-group.fluid-input input[type=datetime], .wy-control-group.fluid-input input[type=email], .wy-control-group.fluid-input input[type=month], .wy-control-group.fluid-input input[type=number], .wy-control-group.fluid-input input[type=password], .wy-control-group.fluid-input input[type=search], .wy-control-group.fluid-input input[type=tel], .wy-control-group.fluid-input input[type=text], .wy-control-group.fluid-input input[type=time], .wy-control-group.fluid-input input[type=url], .wy-control-group.fluid-input input[type=week]
{
    width: 100%
}

.wy-form-message-inline
{
    padding-left: .3em;
    color: #666;
    font-size: 90%
}

.wy-form-message
{
    display: block;
    color: #999;
    font-size: 70%;
    margin-top: .3125em;
    font-style: italic
}

.wy-form-message p
{
    font-size: inherit;
    font-style: italic;
    margin-bottom: 6px
}

.wy-form-message p:last-child
{
    margin-bottom: 0
}

input
{
    line-height: normal
}

input[type=button], input[type=reset], input[type=submit]
{
    -webkit-appearance: button;
    cursor: pointer;
    font-family: Lato,proxima-nova,Helvetica Neue,Arial,sans-serif;
    *overflow: visible
}

input[type=color], input[type=date], input[type=datetime-local], input[type=datetime], input[type=email], input[type=month], input[type=number], input[type=password], input[type=search], input[type=tel], input[type=text], input[type=time], input[type=url], input[type=week]
{
    -webkit-appearance: none;
    padding: 6px;
    display: inline-block;
    border: 1px solid #ccc;
    font-size: 80%;
    font-family: Lato,proxima-nova,Helvetica Neue,Arial,sans-serif;
    box-shadow: inset 0 1px 3px #ddd;
    border-radius: 0;
    -webkit-transition: border .3s linear;
    -moz-transition: border .3s linear;
    transition: border .3s linear
}

input[type=datetime-local]
{
    padding: .34375em .625em
}

input[disabled]
{
    cursor: default
}

input[type=checkbox], input[type=radio]
{
    padding: 0;
    margin-right: .3125em;
    *height: 13px;
    *width: 13px
}

input[type=checkbox], input[type=radio], input[type=search]
{
    -webkit-box-sizing: border-box;
    -moz-box-sizing: border-box;
    box-sizing: border-box
}

input[type=search]::-webkit-search-cancel-button, input[type=search]::-webkit-search-decoration
{
    -webkit-appearance: none
}

input[type=color]:focus, input[type=date]:focus, input[type=datetime-local]:focus, input[type=datetime]:focus, input[type=email]:focus, input[type=month]:focus, input[type=number]:focus, input[type=password]:focus, input[type=search]:focus, input[type=tel]:focus, input[type=text]:focus, input[type=time]:focus, input[type=url]:focus, input[type=week]:focus
{
    outline: 0;
    outline: thin dotted\9;
    border-color: #333
}

input.no-focus:focus
{
    border-color: #ccc !important
}

input[type=checkbox]:focus, input[type=file]:focus, input[type=radio]:focus
{
    outline: thin dotted #333;
    outline: 1px auto #129fea
}

input[type=color][disabled], input[type=date][disabled], input[type=datetime-local][disabled], input[type=datetime][disabled], input[type=email][disabled], input[type=month][disabled], input[type=number][disabled], input[type=password][disabled], input[type=search][disabled], input[type=tel][disabled], input[type=text][disabled], input[type=time][disabled], input[type=url][disabled], input[type=week][disabled]
{
    cursor: not-allowed;
    background-color: #fafafa
}

input:focus:invalid, select:focus:invalid, textarea:focus:invalid
{
    color: #e74c3c;
    border: 1px solid #e74c3c
}

input:focus:invalid:focus, select:focus:invalid:focus, textarea:focus:invalid:focus
{
    border-color: #e74c3c
}

input[type=checkbox]:focus:invalid:focus, input[type=file]:focus:invalid:focus, input[type=radio]:focus:invalid:focus
{
    outline-color: #e74c3c
}

input.wy-input-large
{
    padding: 12px;
    font-size: 100%
}

textarea
{
    overflow: auto;
    vertical-align: top;
    width: 100%;
    font-family: Lato,proxima-nova,Helvetica Neue,Arial,sans-serif
}

select, textarea
{
    padding: .5em .625em;
    display: inline-block;
    border: 1px solid #ccc;
    font-size: 80%;
    box-shadow: inset 0 1px 3px #ddd;
    -webkit-transition: border .3s linear;
    -moz-transition: border .3s linear;
    transition: border .3s linear
}

select
{
    border: 1px solid #ccc;
    background-color: #fff
}

select[multiple]
{
    height: auto
}

select:focus, textarea:focus
{
    outline: 0
}

input[readonly], select[disabled], select[readonly], textarea[disabled], textarea[readonly]
{
    cursor: not-allowed;
    background-color: #fafafa
}

input[type=checkbox][disabled], input[type=radio][disabled]
{
    cursor: not-allowed
}

.wy-checkbox, .wy-radio
{
    margin: 6px 0;
    color: #101010;
    display: block
}

.wy-checkbox input, .wy-radio input
{
    vertical-align: baseline
}

.wy-form-message-inline
{
    display: inline-block;
    *display: inline;
    *zoom: 1;
    vertical-align: middle
}

.wy-input-prefix, .wy-input-suffix
{
    white-space: nowrap;
    padding: 6px
}

.wy-input-prefix .wy-input-context, .wy-input-suffix .wy-input-context
{
    line-height: 27px;
    padding: 0 8px;
    display: inline-block;
    font-size: 80%;
    background-color: #f3f6f6;
    border: 1px solid #ccc;
    color: #999
}

.wy-input-suffix .wy-input-context
{
    border-left: 0
}

.wy-input-prefix .wy-input-context
{
    border-right: 0
}

.wy-switch
{
    position: relative;
    display: block;
    height: 24px;
    margin-top: 12px;
    cursor: pointer
}

.wy-switch:before
{
    left: 0;
    top: 0;
    width: 36px;
    height: 12px;
    background: #ccc
}

.wy-switch:after, .wy-switch:before
{
    position: absolute;
    content: "";
    display: block;
    border-radius: 4px;
    -webkit-transition: all .2s ease-in-out;
    -moz-transition: all .2s ease-in-out;
    transition: all .2s ease-in-out
}

.wy-switch:after
{
    width: 18px;
    height: 18px;
    background: #999;
    left: -3px;
    top: -3px
}

.wy-switch span
{
    position: absolute;
    left: 48px;
    display: block;
    font-size: 12px;
    color: #ccc;
    line-height: 1
}

.wy-switch.active:before
{
    background: #1e8449
}

.wy-switch.active:after
{
    left: 24px;
    background: #27ae60
}

.wy-switch.disabled
{
    cursor: not-allowed;
    opacity: .8
}

.wy-control-group.wy-control-group-error .wy-form-message, .wy-control-group.wy-control-group-error > label
{
    color: #e74c3c
}

.wy-control-group.wy-control-group-error input[type=color], .wy-control-group.wy-control-group-error input[type=date], .wy-control-group.wy-control-group-error input[type=datetime-local], .wy-control-group.wy-control-group-error input[type=datetime], .wy-control-group.wy-control-group-error input[type=email], .wy-control-group.wy-control-group-error input[type=month], .wy-control-group.wy-control-group-error input[type=number], .wy-control-group.wy-control-group-error input[type=password], .wy-control-group.wy-control-group-error input[type=search], .wy-control-group.wy-control-group-error input[type=tel], .wy-control-group.wy-control-group-error input[type=text], .wy-control-group.wy-control-group-error input[type=time], .wy-control-group.wy-control-group-error input[type=url], .wy-control-group.wy-control-group-error input[type=week], .wy-control-group.wy-control-group-error textarea
{
    border: 1px solid #e74c3c
}

.wy-inline-validate
{
    white-space: nowrap
}

.wy-inline-validate .wy-input-context
{
    padding: .5em .625em;
    display: inline-block;
    font-size: 80%
}

.wy-inline-validate.wy-inline-validate-success .wy-input-context
{
    color: #27ae60
}

.wy-inline-validate.wy-inline-validate-danger .wy-input-context
{
    color: #e74c3c
}

.wy-inline-validate.wy-inline-validate-warning .wy-input-context
{
    color: #e67e22
}

.wy-inline-validate.wy-inline-validate-info .wy-input-context
{
    color: #782B90
}

.rotate-90
{
    -webkit-transform: rotate(90deg);
    -moz-transform: rotate(90deg);
    -ms-transform: rotate(90deg);
    -o-transform: rotate(90deg);
    transform: rotate(90deg)
}

.rotate-180
{
    -webkit-transform: rotate(180deg);
    -moz-transform: rotate(180deg);
    -ms-transform: rotate(180deg);
    -o-transform: rotate(180deg);
    transform: rotate(180deg)
}

.rotate-270
{
    -webkit-transform: rotate(270deg);
    -moz-transform: rotate(270deg);
    -ms-transform: rotate(270deg);
    -o-transform: rotate(270deg);
    transform: rotate(270deg)
}

.mirror
{
    -webkit-transform: scaleX(-1);
    -moz-transform: scaleX(-1);
    -ms-transform: scaleX(-1);
    -o-transform: scaleX(-1);
    transform: scaleX(-1)
}

.mirror.rotate-90
{
    -webkit-transform: scaleX(-1) rotate(90deg);
    -moz-transform: scaleX(-1) rotate(90deg);
    -ms-transform: scaleX(-1) rotate(90deg);
    -o-transform: scaleX(-1) rotate(90deg);
    transform: scaleX(-1) rotate(90deg)
}

.mirror.rotate-180
{
    -webkit-transform: scaleX(-1) rotate(180deg);
    -moz-transform: scaleX(-1) rotate(180deg);
    -ms-transform: scaleX(-1) rotate(180deg);
    -o-transform: scaleX(-1) rotate(180deg);
    transform: scaleX(-1) rotate(180deg)
}

.mirror.rotate-270
{
    -webkit-transform: scaleX(-1) rotate(270deg);
    -moz-transform: scaleX(-1) rotate(270deg);
    -ms-transform: scaleX(-1) rotate(270deg);
    -o-transform: scaleX(-1) rotate(270deg);
    transform: scaleX(-1) rotate(270deg)
}

@media only screen and (max-width:480px)
{
    .wy-form button[type=submit]
    {
        margin: .7em 0 0
    }

    .wy-form input[type=color], .wy-form input[type=date], .wy-form input[type=datetime-local], .wy-form input[type=datetime], .wy-form input[type=email], .wy-form input[type=month], .wy-form input[type=number], .wy-form input[type=password], .wy-form input[type=search], .wy-form input[type=tel], .wy-form input[type=text], .wy-form input[type=time], .wy-form input[type=url], .wy-form input[type=week], .wy-form label
    {
        margin-bottom: .3em;
        display: block
    }

    .wy-form input[type=color], .wy-form input[type=date], .wy-form input[type=datetime-local], .wy-form input[type=datetime], .wy-form input[type=email], .wy-form input[type=month], .wy-form input[type=number], .wy-form input[type=password], .wy-form input[type=search], .wy-form input[type=tel], .wy-form input[type=time], .wy-form input[type=url], .wy-form input[type=week]
    {
        margin-bottom: 0
    }

    .wy-form-aligned .wy-control-group label
    {
        margin-bottom: .3em;
        text-align: left;
        display: block;
        width: 100%
    }

    .wy-form-aligned .wy-control
    {
        margin: 1.5em 0 0
    }

    .wy-form-message, .wy-form-message-inline, .wy-form .wy-help-inline
    {
        display: block;
        font-size: 80%;
        padding: 6px 0
    }
}

@media screen and (max-width:768px)
{
    .tablet-hide
    {
        display: none
    }
}

@media screen and (max-width:480px)
{
    .mobile-hide
    {
        display: none
    }
}

.float-left
{
    float: left
}

.float-right
{
    float: right
}

.full-width
{
    width: 100%
}

.rst-content table.docutils, .rst-content table.field-list, .wy-table
{
    border-collapse: collapse;
    border-spacing: 0;
    empty-cells: show;
    margin-bottom: 24px
}

.rst-content table.docutils caption, .rst-content table.field-list caption, .wy-table caption
{
    color: #000;
    font: italic 85%/1 arial,sans-serif;
    padding: 1em 0;
    text-align: center
}

.rst-content table.docutils td, .rst-content table.docutils th, .rst-content table.field-list td, .rst-content table.field-list th, .wy-table td, .wy-table th
{
    font-size: 90%;
    margin: 0;
    overflow: visible;
    padding: 8px 16px
}

.rst-content table.docutils td:first-child, .rst-content table.docutils th:first-child, .rst-content table.field-list td:first-child, .rst-content table.field-list th:first-child, .wy-table td:first-child, .wy-table th:first-child
{
    border-left-width: 0
}

.rst-content table.docutils thead, .rst-content table.field-list thead, .wy-table thead
{
    color: #000;
    text-align: left;
    vertical-align: bottom;
    white-space: nowrap
}

.rst-content table.docutils thead th, .rst-content table.field-list thead th, .wy-table thead th
{
    font-weight: 700;
    border-bottom: 2px solid #e1e4e5
}

.rst-content table.docutils td, .rst-content table.field-list td, .wy-table td
{
    background-color: transparent;
    vertical-align: middle
}

.rst-content table.docutils td p, .rst-content table.field-list td p, .wy-table td p
{
    line-height: 18px
}

.rst-content table.docutils td p:last-child, .rst-content table.field-list td p:last-child, .wy-table td p:last-child
{
    margin-bottom: 0
}

.rst-content table.docutils .wy-table-cell-min, .rst-content table.field-list .wy-table-cell-min, .wy-table .wy-table-cell-min
{
    width: 1%;
    padding-right: 0
}

.rst-content table.docutils .wy-table-cell-min input[type=checkbox], .rst-content table.field-list .wy-table-cell-min input[type=checkbox], .wy-table .wy-table-cell-min input[type=checkbox]
{
    margin: 0
}

.wy-table-secondary
{
    color: grey;
    font-size: 90%
}

.wy-table-tertiary
{
    color: grey;
    font-size: 80%
}

.rst-content table.docutils:not(.field-list) tr:nth-child(2n-1) td, .wy-table-backed, .wy-table-odd td, .wy-table-striped tr:nth-child(2n-1) td
{
    background-color: #f3f6f6
}

.rst-content table.docutils, .wy-table-bordered-all
{
    border: 1px solid #e1e4e5
}

.rst-content table.docutils td, .wy-table-bordered-all td
{
    border-bottom: 1px solid #e1e4e5;
    border-left: 1px solid #e1e4e5
}

.rst-content table.docutils tbody > tr:last-child td, .wy-table-bordered-all tbody > tr:last-child td
{
    border-bottom-width: 0
}

.wy-table-bordered
{
    border: 1px solid #e1e4e5
}

.wy-table-bordered-rows td
{
    border-bottom: 1px solid #e1e4e5
}

.wy-table-bordered-rows tbody > tr:last-child td
{
    border-bottom-width: 0
}

.wy-table-horizontal td, .wy-table-horizontal th
{
    border-width: 0 0 1px;
    border-bottom: 1px solid #e1e4e5
}

.wy-table-horizontal tbody > tr:last-child td
{
    border-bottom-width: 0
}

.wy-table-responsive
{
    margin-bottom: 24px;
    max-width: 100%;
    overflow: auto
}

.wy-table-responsive table
{
    margin-bottom: 0 !important
}

.wy-table-responsive table td, .wy-table-responsive table th
{
}

a
{
    color: #782B90;
    text-decoration: none;
    cursor: pointer;
    font-weight: 700;
}

a:hover
{
    color: #3091d1
}

a:visited
{
    color: #9b39b6
}

html
{
    height: 100%
}

body, html
{
    overflow-x: hidden
}

body
{
    font-family: Poppins,Helvetica,Arial,sans-serif;
    font-weight: 400;
    color: #101010;
    min-height: 100%;
    height: 100%;
    background: #edf0f2
}

.wy-text-left
{
    text-align: left
}

.wy-text-center
{
    text-align: center
}

.wy-text-right
{
    text-align: right
}

.wy-text-large
{
    font-size: 120%
}

.wy-text-normal
{
    font-size: 100%
}

.wy-text-small, small
{
    font-size: 80%
}

.wy-text-strike
{
    text-decoration: line-through
}

.wy-text-warning
{
    color: #e67e22 !important
}

a.wy-text-warning:hover
{
    color: #eb9950 !important
}

.wy-text-info
{
    color: #782B90 !important
}

a.wy-text-info:hover
{
    color: #409ad5 !important
}

.wy-text-success
{
    color: #27ae60 !important
}

a.wy-text-success:hover
{
    color: #36d278 !important
}

.wy-text-danger
{
    color: #e74c3c !important
}

a.wy-text-danger:hover
{
    color: #ed7669 !important
}

.wy-text-neutral
{
    color: #101010 !important
}

a.wy-text-neutral:hover
{
    color: #595959 !important
}

.rst-content .toctree-wrapper > p.caption, h1, h2, h3, h4, h5, h6, legend
{
    margin-top: 0;
    font-weight: 700;
    font-family: Poppins,Helvetica,Arial,sans-serif
}

p
{
    line-height: 24px;
    font-size: 14px;
    margin: 0 0 24px;
	padding: 0 15px 0 15px;
}

h1
{
    font-size: 175%
}

.rst-content .toctree-wrapper > p.caption, h2
{
    font-size: 150%
}

h3
{
    font-size: 125%
}

h4
{
    font-size: 115%
}

h5
{
    font-size: 110%
}

h6
{
    font-size: 100%
}

hr
{
    display: block;
    height: 1px;
    border: 0;
    border-top: 1px solid #e1e4e5;
    margin: 24px 0;
    padding: 0
}

.rst-content code, .rst-content tt, code
{
    white-space: nowrap;
    max-width: 100%;
    background: #fff;
    font-size: 90%;
    padding: 0 5px;
    font-family: Menlo,Monaco,Consolas,Liberation Mono,Courier New,Courier,monospace;
    color: #e74c3c;
    overflow-x: auto
}

.rst-content tt.code-large, code.code-large
{
    font-size: 90%
}

.rst-content .section ul, .rst-content .toctree-wrapper ul, .rst-content section ul, .wy-plain-list-disc, article ul
{
    list-style: disc;
    line-height: 24px;
    margin-bottom: 24px
}

.rst-content .section ul li, .rst-content .toctree-wrapper ul li, .rst-content section ul li, .wy-plain-list-disc li, article ul li
{
    list-style: disc;
    margin-left: 24px
}

.rst-content .section ul li p:last-child, .rst-content .section ul li ul, .rst-content .toctree-wrapper ul li p:last-child, .rst-content .toctree-wrapper ul li ul, .rst-content section ul li p:last-child, .rst-content section ul li ul, .wy-plain-list-disc li p:last-child, .wy-plain-list-disc li ul, article ul li p:last-child, article ul li ul
{
    margin-bottom: 0
}

.rst-content .section ul li li, .rst-content .toctree-wrapper ul li li, .rst-content section ul li li, .wy-plain-list-disc li li, article ul li li
{
    list-style: circle
}

.rst-content .section ul li li li, .rst-content .toctree-wrapper ul li li li, .rst-content section ul li li li, .wy-plain-list-disc li li li, article ul li li li
{
    list-style: square
}

.rst-content .section ul li ol li, .rst-content .toctree-wrapper ul li ol li, .rst-content section ul li ol li, .wy-plain-list-disc li ol li, article ul li ol li
{
    list-style: decimal
}

.rst-content .section ol, .rst-content .section ol.arabic, .rst-content .toctree-wrapper ol, .rst-content .toctree-wrapper ol.arabic, .rst-content section ol, .rst-content section ol.arabic, .wy-plain-list-decimal, article ol
{
    list-style: decimal;
    line-height: 24px;
    margin-bottom: 24px
}

.rst-content .section ol.arabic li, .rst-content .section ol li, .rst-content .toctree-wrapper ol.arabic li, .rst-content .toctree-wrapper ol li, .rst-content section ol.arabic li, .rst-content section ol li, .wy-plain-list-decimal li, article ol li
{
    list-style: decimal;
    margin-left: 24px
}

.rst-content .section ol.arabic li ul, .rst-content .section ol li p:last-child, .rst-content .section ol li ul, .rst-content .toctree-wrapper ol.arabic li ul, .rst-content .toctree-wrapper ol li p:last-child, .rst-content .toctree-wrapper ol li ul, .rst-content section ol.arabic li ul, .rst-content section ol li p:last-child, .rst-content section ol li ul, .wy-plain-list-decimal li p:last-child, .wy-plain-list-decimal li ul, article ol li p:last-child, article ol li ul
{
    margin-bottom: 0
}

.rst-content .section ol.arabic li ul li, .rst-content .section ol li ul li, .rst-content .toctree-wrapper ol.arabic li ul li, .rst-content .toctree-wrapper ol li ul li, .rst-content section ol.arabic li ul li, .rst-content section ol li ul li, .wy-plain-list-decimal li ul li, article ol li ul li
{
    list-style: disc
}

.wy-breadcrumbs
{
    *zoom: 1
}

.wy-breadcrumbs:after, .wy-breadcrumbs:before
{
    display: table;
    content: ""
}

.wy-breadcrumbs:after
{
    clear: both
}

.wy-breadcrumbs > li
{
    display: inline-block;
    padding-top: 5px
}

.wy-breadcrumbs > li.wy-breadcrumbs-aside
{
    float: right
}

.rst-content .wy-breadcrumbs > li code, .rst-content .wy-breadcrumbs > li tt, .wy-breadcrumbs > li .rst-content tt, .wy-breadcrumbs > li code
{
    all: inherit;
    color: inherit
}

.breadcrumb-item:before
{
    content: "/";
    color: #bbb;
    font-size: 13px;
    padding: 0 6px 0 3px
}

.wy-breadcrumbs-extra
{
    margin-bottom: 0;
    color: #b3b3b3;
    font-size: 80%;
    display: inline-block
}

@media screen and (max-width:480px)
{
    .wy-breadcrumbs-extra, .wy-breadcrumbs li.wy-breadcrumbs-aside
    {
        display: none
    }
}

@media print
{
    .wy-breadcrumbs li.wy-breadcrumbs-aside
    {
        display: none
    }
}

html
{
    font-size: 14px
}

.wy-affix
{
    position: fixed;
    top: 1.618em
}

.wy-menu a:hover
{
    text-decoration: none
}

.wy-menu-horiz
{
    *zoom: 1
}

.wy-menu-horiz:after, .wy-menu-horiz:before
{
    display: table;
    content: ""
}

.wy-menu-horiz:after
{
    clear: both
}

.wy-menu-horiz li, .wy-menu-horiz ul
{
    display: inline-block
}

.wy-menu-horiz li:hover
{
    background: hsla(0,0%,100%,.1)
}

.wy-menu-horiz li.divide-left
{
    border-left: 1px solid #101010
}

.wy-menu-horiz li.divide-right
{
    border-right: 1px solid #101010
}

.wy-menu-horiz a
{
    height: 32px;
    display: inline-block;
    line-height: 32px;
    padding: 0 16px
}

.wy-menu-vertical
{
    width: 300px
}

.wy-menu-vertical header, .wy-menu-vertical p.caption
{
    color: black;
    height: 32px;
    line-height: 32px;
    padding: 0 1.618em;
    margin: 12px 0 0;
    display: block;
    font-weight: 700;
    text-transform: uppercase;
    font-size: 85%;
    white-space: nowrap
}

.wy-menu-vertical ul
{
    margin-bottom: 0
}

.wy-menu-vertical li.divide-top
{
    border-top: 1px solid #101010
}

.wy-menu-vertical li.divide-bottom
{
    border-bottom: 1px solid #101010
}

.wy-menu-vertical li.current
{
    background: #782B90;
    color:white;
}

.wy-menu-vertical li.current a
{
    color: white;
    border-right: 1px solid #c9c9c9;
    padding: .4045em 2.427em
}

.wy-menu-vertical li.current a:hover
{
    background: #ffffff10
}

.rst-content .wy-menu-vertical li tt, .wy-menu-vertical li .rst-content tt, .wy-menu-vertical li code
{
    border: none;
    background: inherit;
    color: inherit;
    padding-left: 0;
    padding-right: 0
}

.wy-menu-vertical li button.toctree-expand
{
    display: block;
    float: left;
    margin-left: -1.2em;
    line-height: 18px;
    color: #4d4d4d;
    border: none;
    background: none;
    padding: 0
}

.wy-menu-vertical li.current > a, .wy-menu-vertical li.on a
{
    color: inherit;
    font-weight: 700;
    position: relative;
    background: #ffffff18;
    border: none;
    padding: .4045em 1.618em;
    padding-left: 56px;
}

.wy-menu-vertical li.current > a:hover, .wy-menu-vertical li.on a:hover
{
    background: #ffffff10
}

.wy-menu-vertical li.current > a:hover button.toctree-expand, .wy-menu-vertical li.on a:hover button.toctree-expand
{
    color: black;
}

.wy-menu-vertical li.current > a button.toctree-expand, .wy-menu-vertical li.on a button.toctree-expand
{
    display: block;
    line-height: 18px;
    color: #333
}

.wy-menu-vertical li.toctree-l1.current > a
{
    border-bottom: 1px solid #c9c9c9;
    border-top: 1px solid #c9c9c9;
    font-size: 120%;
}

.wy-menu-vertical .toctree-l1.current .toctree-l2 > ul, .wy-menu-vertical .toctree-l2.current .toctree-l3 > ul, .wy-menu-vertical .toctree-l3.current .toctree-l4 > ul, .wy-menu-vertical .toctree-l4.current .toctree-l5 > ul, .wy-menu-vertical .toctree-l5.current .toctree-l6 > ul, .wy-menu-vertical .toctree-l6.current .toctree-l7 > ul, .wy-menu-vertical .toctree-l7.current .toctree-l8 > ul, .wy-menu-vertical .toctree-l8.current .toctree-l9 > ul, .wy-menu-vertical .toctree-l9.current .toctree-l10 > ul, .wy-menu-vertical .toctree-l10.current .toctree-l11 > ul
{
    display: none
}

.wy-menu-vertical .toctree-l1.current .current.toctree-l2 > ul, .wy-menu-vertical .toctree-l2.current .current.toctree-l3 > ul, .wy-menu-vertical .toctree-l3.current .current.toctree-l4 > ul, .wy-menu-vertical .toctree-l4.current .current.toctree-l5 > ul, .wy-menu-vertical .toctree-l5.current .current.toctree-l6 > ul, .wy-menu-vertical .toctree-l6.current .current.toctree-l7 > ul, .wy-menu-vertical .toctree-l7.current .current.toctree-l8 > ul, .wy-menu-vertical .toctree-l8.current .current.toctree-l9 > ul, .wy-menu-vertical .toctree-l9.current .current.toctree-l10 > ul, .wy-menu-vertical .toctree-l10.current .current.toctree-l11 > ul
{
    display: block
}

.wy-menu-vertical li.toctree-l3, .wy-menu-vertical li.toctree-l4
{
    font-size: .9em
}

.wy-menu-vertical li.toctree-l2 a, .wy-menu-vertical li.toctree-l3 a, .wy-menu-vertical li.toctree-l4 a, .wy-menu-vertical li.toctree-l5 a, .wy-menu-vertical li.toctree-l6 a, .wy-menu-vertical li.toctree-l7 a, .wy-menu-vertical li.toctree-l8 a, .wy-menu-vertical li.toctree-l9 a, .wy-menu-vertical li.toctree-l10 a
{
    color: white
}

.wy-menu-vertical li.toctree-l2 a:hover button.toctree-expand, .wy-menu-vertical li.toctree-l3 a:hover button.toctree-expand, .wy-menu-vertical li.toctree-l4 a:hover button.toctree-expand, .wy-menu-vertical li.toctree-l5 a:hover button.toctree-expand, .wy-menu-vertical li.toctree-l6 a:hover button.toctree-expand, .wy-menu-vertical li.toctree-l7 a:hover button.toctree-expand, .wy-menu-vertical li.toctree-l8 a:hover button.toctree-expand, .wy-menu-vertical li.toctree-l9 a:hover button.toctree-expand, .wy-menu-vertical li.toctree-l10 a:hover button.toctree-expand
{
    color: white
}

.wy-menu-vertical li.toctree-l2.current li.toctree-l3 > a, .wy-menu-vertical li.toctree-l3.current li.toctree-l4 > a, .wy-menu-vertical li.toctree-l4.current li.toctree-l5 > a, .wy-menu-vertical li.toctree-l5.current li.toctree-l6 > a, .wy-menu-vertical li.toctree-l6.current li.toctree-l7 > a, .wy-menu-vertical li.toctree-l7.current li.toctree-l8 > a, .wy-menu-vertical li.toctree-l8.current li.toctree-l9 > a, .wy-menu-vertical li.toctree-l9.current li.toctree-l10 > a, .wy-menu-vertical li.toctree-l10.current li.toctree-l11 > a
{
    display: block
}

.wy-menu-vertical li.toctree-l2.current > a
{
    padding: .4045em 2.427em
}

.wy-menu-vertical li.toctree-l2.current li.toctree-l3 > a
{
    padding: .4045em 1.618em .4045em 4.045em
}

.wy-menu-vertical li.toctree-l3.current > a
{
    padding: .4045em 4.045em
}

.wy-menu-vertical li.toctree-l3.current li.toctree-l4 > a
{
    padding: .4045em 1.618em .4045em 5.663em
}

.wy-menu-vertical li.toctree-l4.current > a
{
    padding: .4045em 5.663em
}

.wy-menu-vertical li.toctree-l4.current li.toctree-l5 > a
{
    padding: .4045em 1.618em .4045em 7.281em
}

.wy-menu-vertical li.toctree-l5.current > a
{
    padding: .4045em 7.281em
}

.wy-menu-vertical li.toctree-l5.current li.toctree-l6 > a
{
    padding: .4045em 1.618em .4045em 8.899em
}

.wy-menu-vertical li.toctree-l6.current > a
{
    padding: .4045em 8.899em
}

.wy-menu-vertical li.toctree-l6.current li.toctree-l7 > a
{
    padding: .4045em 1.618em .4045em 10.517em
}

.wy-menu-vertical li.toctree-l7.current > a
{
    padding: .4045em 10.517em
}

.wy-menu-vertical li.toctree-l7.current li.toctree-l8 > a
{
    padding: .4045em 1.618em .4045em 12.135em
}

.wy-menu-vertical li.toctree-l8.current > a
{
    padding: .4045em 12.135em
}

.wy-menu-vertical li.toctree-l8.current li.toctree-l9 > a
{
    padding: .4045em 1.618em .4045em 13.753em
}

.wy-menu-vertical li.toctree-l9.current > a
{
    padding: .4045em 13.753em
}

.wy-menu-vertical li.toctree-l9.current li.toctree-l10 > a
{
    padding: .4045em 1.618em .4045em 15.371em
}

.wy-menu-vertical li.toctree-l10.current > a
{
    padding: .4045em 15.371em
}

.wy-menu-vertical li.toctree-l10.current li.toctree-l11 > a
{
    padding: .4045em 1.618em .4045em 16.989em
}

.wy-menu-vertical li.toctree-l2.current > a, .wy-menu-vertical li.toctree-l2.current li.toctree-l3 > a
{
}

.wy-menu-vertical li.toctree-l2 button.toctree-expand
{
    color: #a3a3a3
}

.wy-menu-vertical li.toctree-l3.current > a, .wy-menu-vertical li.toctree-l3.current li.toctree-l4 > a
{
}

.wy-menu-vertical li.toctree-l3 button.toctree-expand
{
    color: #969696
}

.wy-menu-vertical li.current ul
{
    display: block
}

.wy-menu-vertical li ul
{
    margin-bottom: 0;
    display: none
}

.wy-menu-vertical li ul li a
{
    margin-bottom: 0;
    color: #fdfdfd;
    font-weight: 400
}

.wy-menu-vertical a
{
    line-height: 18px;
    padding: .4045em 1.618em;
    display: block;
    position: relative;
    color: black;
}

.wy-menu-vertical a:hover
{
    background-color: #ffffff10;
    cursor: pointer
}

.wy-menu-vertical a:hover button.toctree-expand
{
    color: #fdfdfd
}

.wy-menu-vertical a:active
{
    background-color: #782B9040;
    cursor: pointer;
    color: #fff
}

.wy-menu-vertical a:active button.toctree-expand
{
    color: #fff
}

.wy-side-nav-search
{
    display: block;
    width: 300px;
    padding: .809em;
    margin-bottom: .809em;
    z-index: 200;
    text-align: center;
}

.wy-side-nav-search input[type=text]
{
    width: 100%;
    border-radius: 50px;
    padding: 6px 12px;
    border-color: #2472a4
}

.wy-side-nav-search img
{
    display: block;
    margin: auto auto .809em;
    height: 45px;
    width: 45px;
    background-color: #782B90;
    padding: 5px;
    border-radius: 100%
}

.wy-side-nav-search .wy-dropdown > a, .wy-side-nav-search > a
{
    font-size: 100%;
    font-weight: 700;
    display: inline-block;
    padding: 4px 6px;
    margin-bottom: .809em;
    max-width: 100%
}

.wy-side-nav-search .wy-dropdown > a:hover, .wy-side-nav-search > a:hover
{
    background: hsla(0,0%,100%,.1)
}

.wy-side-nav-search .wy-dropdown > a img.logo, .wy-side-nav-search > a img.logo
{
    display: block;
    margin: 0 auto;
    height: auto;
    width: auto;
    border-radius: 0;
    max-width: 100%;
    background: transparent
}

.wy-side-nav-search .wy-dropdown > a.icon img.logo, .wy-side-nav-search > a.icon img.logo
{
    margin-top: .85em
}

.wy-side-nav-search > div.version
{
    margin-top: -.4045em;
    margin-bottom: .809em;
    font-weight: 400;
    color: hsla(0,0%,100%,.3)
}
.search-label
{
}

.sticky-breadcrumb-ribbon
{
	/* position: absolute; */
    background-color: #782B90;
	color:white;
    width: 100%;
    top: 0px;
    right:0px;
    padding:0px 20px 0px 20px;
    z-index:1;
}
.wy-nav .wy-menu-vertical header
{
    color: #782B90
}

.wy-nav .wy-menu-vertical a
{
    color: #b3b3b3
}

.wy-nav .wy-menu-vertical a:hover
{
    background-color: #782B90;
    color: #fff
}

[data-menu-wrap]
{
    -webkit-transition: all .2s ease-in;
    -moz-transition: all .2s ease-in;
    transition: all .2s ease-in;
    position: absolute;
    opacity: 1;
    width: 100%;
    opacity: 0
}

[data-menu-wrap].move-center
{
    left: 0;
    right: auto;
    opacity: 1
}

[data-menu-wrap].move-left
{
    right: auto;
    left: -100%;
    opacity: 0
}

[data-menu-wrap].move-right
{
    right: -100%;
    left: auto;
    opacity: 0
}

.wy-body-for-nav
{
    background: #fcfcfc;
    min-height: 100%;
    height: 100%;
}

.wy-grid-for-nav
{
    height: 100%;
}

.wy-nav-side
{
    position: fixed;
    top: 0;
    bottom: 0;
    left: 0;
    padding-bottom: 2em;
    width: 300px;
    overflow-x: hidden;
    overflow-y: hidden;
    min-height: 100%;
    color: black;
	background-color: #f6f7fa;
    z-index: 200;
    border-right: 1px solid silver;
}

.wy-side-scroll
{
    width: 320px;
    position: relative;
    overflow-x: hidden;
    overflow-y: scroll;
    height: 100%
}

.wy-nav-top
{
    display: none;
    background: #782B90;
    color: #fff;
    padding: .4045em .809em;
    position: relative;
    line-height: 50px;
    text-align: center;
    font-size: 100%;
    *zoom: 1
}

.wy-nav-top:after, .wy-nav-top:before
{
    display: table;
    content: ""
}

.wy-nav-top:after
{
    clear: both
}

.wy-nav-top a
{
    color: #fff;
    font-weight: 700
}

.wy-nav-top img
{
    margin-right: 12px;
    height: 45px;
    width: 45px;
    background-color: #782B90;
    padding: 5px;
    border-radius: 100%
}

.wy-nav-top i
{
    font-size: 30px;
    float: left;
    cursor: pointer;
    padding-top: inherit
}

.wy-nav-content-wrap
{
    margin-left: 300px;
    min-height: 100%;
	height:100vh;
    overflow:hidden;
    display:grid;
}

.wy-nav-content
{
    padding: 12px 12px 6px 6px;
    /* height: 100%; */
	margin: 20px 20px 20px 40px;
    /* z-index:-1; */


}

.wy-body-mask
{
    position: fixed;
    width: 100%;
    height: 100%;
    background: rgba(0,0,0,.2);
    display: none;
    z-index: 499
}

.wy-body-mask.on
{
    display: block
}

footer
{
    color: #000;
    margin-bottom: 12px;
}

footer p
{
    margin-bottom: 12px;
<<<<<<< HEAD
    font-size:75%;
}

.legal-notice
{

=======
    font-size: 80%;
>>>>>>> 142474d5
}

.rst-content footer span.commit tt, footer span.commit .rst-content tt, footer span.commit code
{
    padding: 0;
    font-family: Menlo,Monaco,Consolas,Liberation Mono,Courier New,Courier,monospace;
    font-size: 1em;
    background: none;
    border: none;
    color: grey
}

.rst-footer-buttons
{
    *zoom: 1;
	max-width:800px;
}

.rst-footer-buttons:after, .rst-footer-buttons:before
{
    width: 100%;
    display: table;
    content: ""
}

.rst-footer-buttons:after
{
    clear: both
}

.rst-breadcrumbs-buttons
{
    margin-top: 12px;
    *zoom: 1
}

.rst-breadcrumbs-buttons:after, .rst-breadcrumbs-buttons:before
{
    display: table;
    content: ""
}

.rst-breadcrumbs-buttons:after
{
    clear: both
}

#search-results .search li
{
    margin-bottom: 24px;
    border-bottom: 1px solid #e1e4e5;
    padding-bottom: 24px
}

#search-results .search li:first-child
{
    border-top: 1px solid #e1e4e5;
    padding-top: 24px
}

#search-results .search li a
{
    font-size: 120%;
    margin-bottom: 12px;
    display: inline-block
}

#search-results .context
{
    color: black;
    font-size: 100%
}

.genindextable li > ul
{
    margin-left: 24px
}

@media screen and (max-width:768px)
{
    .wy-body-for-nav
    {
        background: #fcfcfc
    }

    .wy-nav-top
    {
        display: block
    }

    .wy-nav-side
    {
        left: -300px
    }

    .wy-nav-side.shift
    {
        width: 45%;
        left: 0
    }

    .wy-menu.wy-menu-vertical, .wy-side-nav-search, .wy-side-scroll
    {
        width: auto
    }

    .wy-nav-content-wrap
    {
        margin-left: 0
    }

    .wy-nav-content-wrap .wy-nav-content
    {
        padding: 1.618em
    }

    .wy-nav-content-wrap.shift
    {
        position: fixed;
        min-width: 100%;
        left: 45%;
        top: 0;
        height: 100%;
        overflow: hidden
    }
}

@media screen and (min-width:1100px)
{
    .wy-nav-content-wrap
    {
    }

    .wy-nav-content
    {
        margin: 10px;
        background: #fcfcfc
    }
}

@media print
{
    .rst-versions, .wy-nav-side, footer
    {
        display: none
    }

    .wy-nav-content-wrap
    {
        margin-left: 0
    }
}

.rst-versions
{
    position: fixed;
    bottom: 0;
    left: 0;
    width: 300px;
    color: #fcfcfc;
    background: #1f1d1d;
    font-family: Poppins,Helvetica,Arial,sans-serif;
    z-index: 400
}

.rst-versions a
{
    color: #782B90;
    text-decoration: none
}

.rst-versions .rst-badge-small
{
    display: none
}

.rst-versions .rst-current-version
{
    padding: 12px;
    background-color: #272525;
    display: block;
    text-align: right;
    font-size: 90%;
    cursor: pointer;
    color: #27ae60;
    *zoom: 1
}

.rst-versions .rst-current-version:after, .rst-versions .rst-current-version:before
{
    display: table;
    content: ""
}

.rst-versions .rst-current-version:after
{
    clear: both
}

.rst-content .code-block-caption .rst-versions .rst-current-version .headerlink, .rst-content .eqno .rst-versions .rst-current-version .headerlink, .rst-content .rst-versions .rst-current-version .admonition-title, .rst-content code.download .rst-versions .rst-current-version span:first-child, .rst-content dl dt .rst-versions .rst-current-version .headerlink, .rst-content h1 .rst-versions .rst-current-version .headerlink, .rst-content h2 .rst-versions .rst-current-version .headerlink, .rst-content h3 .rst-versions .rst-current-version .headerlink, .rst-content h4 .rst-versions .rst-current-version .headerlink, .rst-content h5 .rst-versions .rst-current-version .headerlink, .rst-content h6 .rst-versions .rst-current-version .headerlink, .rst-content p .rst-versions .rst-current-version .headerlink, .rst-content table > caption .rst-versions .rst-current-version .headerlink, .rst-content tt.download .rst-versions .rst-current-version span:first-child, .rst-versions .rst-current-version .fa, .rst-versions .rst-current-version .icon, .rst-versions .rst-current-version .rst-content .admonition-title, .rst-versions .rst-current-version .rst-content .code-block-caption .headerlink, .rst-versions .rst-current-version .rst-content .eqno .headerlink, .rst-versions .rst-current-version .rst-content code.download span:first-child, .rst-versions .rst-current-version .rst-content dl dt .headerlink, .rst-versions .rst-current-version .rst-content h1 .headerlink, .rst-versions .rst-current-version .rst-content h2 .headerlink, .rst-versions .rst-current-version .rst-content h3 .headerlink, .rst-versions .rst-current-version .rst-content h4 .headerlink, .rst-versions .rst-current-version .rst-content h5 .headerlink, .rst-versions .rst-current-version .rst-content h6 .headerlink, .rst-versions .rst-current-version .rst-content p .headerlink, .rst-versions .rst-current-version .rst-content table > caption .headerlink, .rst-versions .rst-current-version .rst-content tt.download span:first-child, .rst-versions .rst-current-version .wy-menu-vertical li button.toctree-expand, .wy-menu-vertical li .rst-versions .rst-current-version button.toctree-expand
{
    color: #fcfcfc
}

.rst-versions .rst-current-version .fa-book, .rst-versions .rst-current-version .icon-book
{
    float: left
}

.rst-versions .rst-current-version.rst-out-of-date
{
    background-color: #e74c3c;
    color: #fff
}

.rst-versions .rst-current-version.rst-active-old-version
{
    background-color: #f1c40f;
    color: #000
}

.rst-versions.shift-up
{
    height: auto;
    max-height: 100%;
    overflow-y: scroll
}

.rst-versions.shift-up .rst-other-versions
{
    display: block
}

.rst-versions .rst-other-versions
{
    font-size: 90%;
    padding: 12px;
    color: grey;
    display: none
}

.rst-versions .rst-other-versions hr
{
    display: block;
    height: 1px;
    border: 0;
    margin: 20px 0;
    padding: 0;
    border-top: 1px solid #413d3d
}

.rst-versions .rst-other-versions dd
{
    display: inline-block;
    margin: 0
}

.rst-versions .rst-other-versions dd a
{
    display: inline-block;
    padding: 6px;
    color: #fcfcfc
}

.rst-versions.rst-badge
{
    width: auto;
    bottom: 20px;
    right: 20px;
    left: auto;
    border: none;
    max-width: 300px;
    max-height: 90%
}

.rst-versions.rst-badge .fa-book, .rst-versions.rst-badge .icon-book
{
    float: none;
    line-height: 30px
}

.rst-versions.rst-badge.shift-up .rst-current-version
{
    text-align: right
}

.rst-versions.rst-badge.shift-up .rst-current-version .fa-book, .rst-versions.rst-badge.shift-up .rst-current-version .icon-book
{
    float: left
}

.rst-versions.rst-badge > .rst-current-version
{
    width: auto;
    height: 30px;
    line-height: 30px;
    padding: 0 6px;
    display: block;
    text-align: center
}

@media screen and (max-width:768px)
{
    .rst-versions
    {
        width: 85%;
        display: none
    }

    .rst-versions.shift
    {
        display: block
    }
}

.wy-nav-content
{
    overflow:       scroll;
}

.rst-content .toctree-wrapper > p.caption, .rst-content h1, .rst-content h2, .rst-content h3, .rst-content h4, .rst-content h5, .rst-content h6
{
    margin-bottom: 24px
}

.rst-content img
{
    max-width: 100%;
    height: auto
}

.rst-content div.figure, .rst-content figure
{
    margin-bottom: 24px
}

.rst-content div.figure .caption-text, .rst-content figure .caption-text
{
    font-style: italic
}

.rst-content div.figure p:last-child.caption, .rst-content figure p:last-child.caption
{
    margin-bottom: 0
}

.rst-content div.figure.align-center, .rst-content figure.align-center
{
    text-align: center;
    margin: 0px;
}

.rst-content .section > a > img, .rst-content .section > img, .rst-content section > a > img, .rst-content section > img
{
    margin-bottom: 24px
}

.rst-content abbr[title]
{
    text-decoration: none
}

.rst-content.style-external-links a.reference.external:after
{
    font-family: FontAwesome;
    content: "\f08e";
    color: #b3b3b3;
    vertical-align: super;
    font-size: 60%;
    margin: 0 .2em
}

.rst-content blockquote
{
    margin-left: 24px;
    line-height: 24px;
    margin-bottom: 24px
}

.rst-content pre.literal-block
{
    white-space: pre;
    margin: 0;
    padding: 12px;
    font-family: Menlo,Monaco,Consolas,Liberation Mono,Courier New,Courier,monospace;
    display: block;
    overflow: auto
}

.rst-content div[class^=highlight], .rst-content pre.literal-block
{
    border: 1px solid #e1e4e5;
    overflow-x: auto;
    margin: 1px 0 24px
}

.rst-content div[class^=highlight] div[class^=highlight], .rst-content pre.literal-block div[class^=highlight]
{
    padding: 0;
    border: none;
    margin: 0
}

.rst-content div[class^=highlight] td.code
{
    width: 100%
}

.rst-content .linenodiv pre
{
    border-right: 1px solid #e6e9ea;
    margin: 0;
    padding: 12px;
    font-family: Menlo,Monaco,Consolas,Liberation Mono,Courier New,Courier,monospace;
    user-select: none;
    pointer-events: none
}

.rst-content div[class^=highlight] pre
{
    white-space: pre;
    margin: 0;
    padding: 12px;
    display: block;
    overflow: auto
}

.rst-content div[class^=highlight] pre .hll
{
    display: block;
    margin: 0 -12px;
    padding: 0 12px
}

.rst-content .linenodiv pre, .rst-content div[class^=highlight] pre, .rst-content pre.literal-block
{
    font-family: Menlo,Monaco,Consolas,Liberation Mono,Courier New,Courier,monospace;
    font-size: 12px;
    line-height: 1.4
}

.rst-content div.highlight .gp, .rst-content div.highlight span.linenos
{
    user-select: none;
    pointer-events: none;
}

.rst-content div.highlight span.linenos
{
    display: inline-block;
    padding-left: 0;
    padding-right: 12px;
    margin-right: 12px;
    border-right: 1px solid #e6e9ea
}

.rst-content .code-block-caption
{
    font-style: italic;
    font-size: 85%;
    line-height: 1;
    padding: 1em 0;
    text-align: center
}

@media print
{
    .rst-content .codeblock, .rst-content div[class^=highlight], .rst-content div[class^=highlight] pre
    {
        white-space: pre-wrap
    }
}

.rst-content .admonition, .rst-content .admonition-todo, .rst-content .attention, .rst-content .caution, .rst-content .danger, .rst-content .error, .rst-content .hint, .rst-content .important, .rst-content .note, .rst-content .seealso, .rst-content .tip, .rst-content .warning
{
    clear: both
}

.rst-content .admonition-todo .last, .rst-content .admonition-todo > :last-child, .rst-content .admonition .last, .rst-content .admonition > :last-child, .rst-content .attention .last, .rst-content .attention > :last-child, .rst-content .caution .last, .rst-content .caution > :last-child, .rst-content .danger .last, .rst-content .danger > :last-child, .rst-content .error .last, .rst-content .error > :last-child, .rst-content .hint .last, .rst-content .hint > :last-child, .rst-content .important .last, .rst-content .important > :last-child, .rst-content .note .last, .rst-content .note > :last-child, .rst-content .seealso .last, .rst-content .seealso > :last-child, .rst-content .tip .last, .rst-content .tip > :last-child, .rst-content .warning .last, .rst-content .warning > :last-child
{
    margin-bottom: 0
}

.rst-content .admonition-title:before
{
    margin-right: 4px
}

.rst-content .admonition table
{
    border-color: rgba(0,0,0,.1)
}

.rst-content .admonition table td, .rst-content .admonition table th
{
    background: transparent !important;
    border-color: rgba(0,0,0,.1) !important
}

.rst-content .section ol.loweralpha, .rst-content .section ol.loweralpha > li, .rst-content .toctree-wrapper ol.loweralpha, .rst-content .toctree-wrapper ol.loweralpha > li, .rst-content section ol.loweralpha, .rst-content section ol.loweralpha > li
{
    list-style: lower-alpha
}

.rst-content .section ol.upperalpha, .rst-content .section ol.upperalpha > li, .rst-content .toctree-wrapper ol.upperalpha, .rst-content .toctree-wrapper ol.upperalpha > li, .rst-content section ol.upperalpha, .rst-content section ol.upperalpha > li
{
    list-style: upper-alpha
}

.rst-content .section ol li > *, .rst-content .section ul li > *, .rst-content .toctree-wrapper ol li > *, .rst-content .toctree-wrapper ul li > *, .rst-content section ol li > *, .rst-content section ul li > *
{
    margin-top: 12px;
    margin-bottom: 12px
}

.rst-content .section ol li > :first-child, .rst-content .section ul li > :first-child, .rst-content .toctree-wrapper ol li > :first-child, .rst-content .toctree-wrapper ul li > :first-child, .rst-content section ol li > :first-child, .rst-content section ul li > :first-child
{
    margin-top: 0
}

.rst-content .section ol li > p, .rst-content .section ol li > p:last-child, .rst-content .section ul li > p, .rst-content .section ul li > p:last-child, .rst-content .toctree-wrapper ol li > p, .rst-content .toctree-wrapper ol li > p:last-child, .rst-content .toctree-wrapper ul li > p, .rst-content .toctree-wrapper ul li > p:last-child, .rst-content section ol li > p, .rst-content section ol li > p:last-child, .rst-content section ul li > p, .rst-content section ul li > p:last-child
{
    margin-bottom: 12px
}

.rst-content .section ol li > p:only-child, .rst-content .section ol li > p:only-child:last-child, .rst-content .section ul li > p:only-child, .rst-content .section ul li > p:only-child:last-child, .rst-content .toctree-wrapper ol li > p:only-child, .rst-content .toctree-wrapper ol li > p:only-child:last-child, .rst-content .toctree-wrapper ul li > p:only-child, .rst-content .toctree-wrapper ul li > p:only-child:last-child, .rst-content section ol li > p:only-child, .rst-content section ol li > p:only-child:last-child, .rst-content section ul li > p:only-child, .rst-content section ul li > p:only-child:last-child
{
    margin-bottom: 0
}

.rst-content .section ol li > ol, .rst-content .section ol li > ul, .rst-content .section ul li > ol, .rst-content .section ul li > ul, .rst-content .toctree-wrapper ol li > ol, .rst-content .toctree-wrapper ol li > ul, .rst-content .toctree-wrapper ul li > ol, .rst-content .toctree-wrapper ul li > ul, .rst-content section ol li > ol, .rst-content section ol li > ul, .rst-content section ul li > ol, .rst-content section ul li > ul
{
    margin-bottom: 12px
}

.rst-content .section ol.simple li > *, .rst-content .section ol.simple li ol, .rst-content .section ol.simple li ul, .rst-content .section ul.simple li > *, .rst-content .section ul.simple li ol, .rst-content .section ul.simple li ul, .rst-content .toctree-wrapper ol.simple li > *, .rst-content .toctree-wrapper ol.simple li ol, .rst-content .toctree-wrapper ol.simple li ul, .rst-content .toctree-wrapper ul.simple li > *, .rst-content .toctree-wrapper ul.simple li ol, .rst-content .toctree-wrapper ul.simple li ul, .rst-content section ol.simple li > *, .rst-content section ol.simple li ol, .rst-content section ol.simple li ul, .rst-content section ul.simple li > *, .rst-content section ul.simple li ol, .rst-content section ul.simple li ul
{
    margin-top: 0;
    margin-bottom: 0
}

.rst-content .line-block
{
    margin-left: 0;
    margin-bottom: 24px;
    line-height: 24px
}

.rst-content .line-block .line-block
{
    margin-left: 24px;
    margin-bottom: 0
}

.rst-content .topic-title
{
    font-weight: 700;
    margin-bottom: 12px
}

.rst-content .toc-backref
{
    color: #101010
}

.rst-content .align-right
{
    float: right;
    margin: 0 0 24px 24px
}

.rst-content .align-left
{
    float: left;
    margin: 0 24px 24px 0
}

.rst-content .align-center
{
    margin: auto
}

.rst-content .align-center:not(table)
{
    display: block
}

.rst-content .code-block-caption .headerlink, .rst-content .eqno .headerlink, .rst-content .toctree-wrapper > p.caption .headerlink, .rst-content dl dt .headerlink, .rst-content h1 .headerlink, .rst-content h2 .headerlink, .rst-content h3 .headerlink, .rst-content h4 .headerlink, .rst-content h5 .headerlink, .rst-content h6 .headerlink, .rst-content p.caption .headerlink, .rst-content p .headerlink, .rst-content table > caption .headerlink
{
    opacity: 0;
    font-size: 14px;
    font-family: FontAwesome;
    margin-left: .5em
}

.rst-content .code-block-caption .headerlink:focus, .rst-content .code-block-caption:hover .headerlink, .rst-content .eqno .headerlink:focus, .rst-content .eqno:hover .headerlink, .rst-content .toctree-wrapper > p.caption .headerlink:focus, .rst-content .toctree-wrapper > p.caption:hover .headerlink, .rst-content dl dt .headerlink:focus, .rst-content dl dt:hover .headerlink, .rst-content h1 .headerlink:focus, .rst-content h1:hover .headerlink, .rst-content h2 .headerlink:focus, .rst-content h2:hover .headerlink, .rst-content h3 .headerlink:focus, .rst-content h3:hover .headerlink, .rst-content h4 .headerlink:focus, .rst-content h4:hover .headerlink, .rst-content h5 .headerlink:focus, .rst-content h5:hover .headerlink, .rst-content h6 .headerlink:focus, .rst-content h6:hover .headerlink, .rst-content p.caption .headerlink:focus, .rst-content p.caption:hover .headerlink, .rst-content p .headerlink:focus, .rst-content p:hover .headerlink, .rst-content table > caption .headerlink:focus, .rst-content table > caption:hover .headerlink
{
    opacity: 1
}

.rst-content p a
{
    overflow-wrap: anywhere
}

.rst-content .wy-table td p, .rst-content .wy-table td ul, .rst-content .wy-table th p, .rst-content .wy-table th ul, .rst-content table.docutils td p, .rst-content table.docutils td ul, .rst-content table.docutils th p, .rst-content table.docutils th ul, .rst-content table.field-list td p, .rst-content table.field-list td ul, .rst-content table.field-list th p, .rst-content table.field-list th ul
{
    font-size: inherit
}

.rst-content .btn:focus
{
    outline: 2px solid
}

.rst-content table > caption .headerlink:after
{
    font-size: 12px
}

.rst-content .centered
{
    text-align: center
}

.rst-content .sidebar
{
    float: right;
    width: 40%;
    display: block;
    margin: 0 0 24px 24px;
    padding: 24px;
    background: #f3f6f6;
    border: 1px solid #e1e4e5
}

.rst-content .sidebar dl, .rst-content .sidebar p, .rst-content .sidebar ul
{
    font-size: 90%
}

.rst-content .sidebar .last, .rst-content .sidebar > :last-child
{
    margin-bottom: 0
}

.rst-content .sidebar .sidebar-title
{
    display: block;
    font-family: Roboto Slab,ff-tisa-web-pro,Georgia,Arial,sans-serif;
    font-weight: 700;
    background: #e1e4e5;
    padding: 6px 12px;
    margin: -24px -24px 24px;
    font-size: 100%
}

.rst-content .highlighted
{
    background: #f1c40f;
    box-shadow: 0 0 0 2px #f1c40f;
    display: inline;
    font-weight: 700
}

.rst-content .citation-reference, .rst-content .footnote-reference
{
    vertical-align: baseline;
    position: relative;
    top: -.4em;
    line-height: 0;
    font-size: 90%
}

.rst-content .citation-reference > span.fn-bracket, .rst-content .footnote-reference > span.fn-bracket
{
    display: none
}

.rst-content .hlist
{
    width: 100%
}

.rst-content dl dt span.classifier:before
{
    content: " : "
}

.rst-content dl dt span.classifier-delimiter
{
    display: none !important
}

html.writer-html4 .rst-content table.docutils.citation, html.writer-html4 .rst-content table.docutils.footnote
{
    background: none;
    border: none
}

html.writer-html4 .rst-content table.docutils.citation td, html.writer-html4 .rst-content table.docutils.citation tr, html.writer-html4 .rst-content table.docutils.footnote td, html.writer-html4 .rst-content table.docutils.footnote tr
{
    border: none;
    background-color: transparent !important;
    white-space: normal
}

html.writer-html4 .rst-content table.docutils.citation td.label, html.writer-html4 .rst-content table.docutils.footnote td.label
{
    padding-left: 0;
    padding-right: 0;
    vertical-align: top
}

html.writer-html5 .rst-content dl.citation, html.writer-html5 .rst-content dl.field-list, html.writer-html5 .rst-content dl.footnote
{
    display: grid;
    grid-template-columns: auto minmax(80%,95%)
}

html.writer-html5 .rst-content dl.citation > dt, html.writer-html5 .rst-content dl.field-list > dt, html.writer-html5 .rst-content dl.footnote > dt
{
    display: inline-grid;
    grid-template-columns: max-content auto
}

html.writer-html5 .rst-content aside.citation, html.writer-html5 .rst-content aside.footnote, html.writer-html5 .rst-content div.citation
{
    display: grid;
    grid-template-columns: auto auto minmax(.65rem,auto) minmax(40%,95%)
}

html.writer-html5 .rst-content aside.citation > span.label, html.writer-html5 .rst-content aside.footnote > span.label, html.writer-html5 .rst-content div.citation > span.label
{
    grid-column-start: 1;
    grid-column-end: 2
}

html.writer-html5 .rst-content aside.citation > span.backrefs, html.writer-html5 .rst-content aside.footnote > span.backrefs, html.writer-html5 .rst-content div.citation > span.backrefs
{
    grid-column-start: 2;
    grid-column-end: 3;
    grid-row-start: 1;
    grid-row-end: 3
}

html.writer-html5 .rst-content aside.citation > p, html.writer-html5 .rst-content aside.footnote > p, html.writer-html5 .rst-content div.citation > p
{
    grid-column-start: 4;
    grid-column-end: 5
}

html.writer-html5 .rst-content dl.citation, html.writer-html5 .rst-content dl.field-list, html.writer-html5 .rst-content dl.footnote
{
    margin-bottom: 24px
}

html.writer-html5 .rst-content dl.citation > dt, html.writer-html5 .rst-content dl.field-list > dt, html.writer-html5 .rst-content dl.footnote > dt
{
    padding-left: 1rem
}

html.writer-html5 .rst-content dl.citation > dd, html.writer-html5 .rst-content dl.citation > dt, html.writer-html5 .rst-content dl.field-list > dd, html.writer-html5 .rst-content dl.field-list > dt, html.writer-html5 .rst-content dl.footnote > dd, html.writer-html5 .rst-content dl.footnote > dt
{
    margin-bottom: 0
}

html.writer-html5 .rst-content dl.citation, html.writer-html5 .rst-content dl.footnote
{
    font-size: .9rem
}

html.writer-html5 .rst-content dl.citation > dt, html.writer-html5 .rst-content dl.footnote > dt
{
    margin: 0 .5rem .5rem 0;
    line-height: 1.2rem;
    word-break: break-all;
    font-weight: 400
}

html.writer-html5 .rst-content dl.citation > dt > span.brackets:before, html.writer-html5 .rst-content dl.footnote > dt > span.brackets:before
{
    content: "["
}

html.writer-html5 .rst-content dl.citation > dt > span.brackets:after, html.writer-html5 .rst-content dl.footnote > dt > span.brackets:after
{
    content: "]"
}

html.writer-html5 .rst-content dl.citation > dt > span.fn-backref, html.writer-html5 .rst-content dl.footnote > dt > span.fn-backref
{
    text-align: left;
    font-style: italic;
    margin-left: .65rem;
    word-break: break-word;
    word-spacing: -.1rem;
    max-width: 5rem
}

html.writer-html5 .rst-content dl.citation > dt > span.fn-backref > a, html.writer-html5 .rst-content dl.footnote > dt > span.fn-backref > a
{
    word-break: keep-all
}

html.writer-html5 .rst-content dl.citation > dt > span.fn-backref > a:not(:first-child):before, html.writer-html5 .rst-content dl.footnote > dt > span.fn-backref > a:not(:first-child):before
{
    content: " "
}

html.writer-html5 .rst-content dl.citation > dd, html.writer-html5 .rst-content dl.footnote > dd
{
    margin: 0 0 .5rem;
    line-height: 1.2rem
}

html.writer-html5 .rst-content dl.citation > dd p, html.writer-html5 .rst-content dl.footnote > dd p
{
    font-size: .9rem
}

html.writer-html5 .rst-content aside.citation, html.writer-html5 .rst-content aside.footnote, html.writer-html5 .rst-content div.citation
{
    padding-left: 1rem;
    padding-right: 1rem;
    font-size: .9rem;
    line-height: 1.2rem
}

html.writer-html5 .rst-content aside.citation p, html.writer-html5 .rst-content aside.footnote p, html.writer-html5 .rst-content div.citation p
{
    font-size: .9rem;
    line-height: 1.2rem;
    margin-bottom: 12px
}

html.writer-html5 .rst-content aside.citation span.backrefs, html.writer-html5 .rst-content aside.footnote span.backrefs, html.writer-html5 .rst-content div.citation span.backrefs
{
    text-align: left;
    font-style: italic;
    margin-left: .65rem;
    word-break: break-word;
    word-spacing: -.1rem;
    max-width: 5rem
}

html.writer-html5 .rst-content aside.citation span.backrefs > a, html.writer-html5 .rst-content aside.footnote span.backrefs > a, html.writer-html5 .rst-content div.citation span.backrefs > a
{
    word-break: keep-all
}

html.writer-html5 .rst-content aside.citation span.backrefs > a:not(:first-child):before, html.writer-html5 .rst-content aside.footnote span.backrefs > a:not(:first-child):before, html.writer-html5 .rst-content div.citation span.backrefs > a:not(:first-child):before
{
    content: " "
}

html.writer-html5 .rst-content aside.citation span.label, html.writer-html5 .rst-content aside.footnote span.label, html.writer-html5 .rst-content div.citation span.label
{
    line-height: 1.2rem
}

html.writer-html5 .rst-content aside.citation-list, html.writer-html5 .rst-content aside.footnote-list, html.writer-html5 .rst-content div.citation-list
{
    margin-bottom: 24px
}

html.writer-html5 .rst-content dl.option-list kbd
{
    font-size: .9rem
}

.rst-content table.docutils.footnote, html.writer-html4 .rst-content table.docutils.citation, html.writer-html5 .rst-content aside.footnote, html.writer-html5 .rst-content aside.footnote-list aside.footnote, html.writer-html5 .rst-content div.citation-list > div.citation, html.writer-html5 .rst-content dl.citation, html.writer-html5 .rst-content dl.footnote
{
    color: grey
}

.rst-content table.docutils.footnote code, .rst-content table.docutils.footnote tt, html.writer-html4 .rst-content table.docutils.citation code, html.writer-html4 .rst-content table.docutils.citation tt, html.writer-html5 .rst-content aside.footnote-list aside.footnote code, html.writer-html5 .rst-content aside.footnote-list aside.footnote tt, html.writer-html5 .rst-content aside.footnote code, html.writer-html5 .rst-content aside.footnote tt, html.writer-html5 .rst-content div.citation-list > div.citation code, html.writer-html5 .rst-content div.citation-list > div.citation tt, html.writer-html5 .rst-content dl.citation code, html.writer-html5 .rst-content dl.citation tt, html.writer-html5 .rst-content dl.footnote code, html.writer-html5 .rst-content dl.footnote tt
{
    color: #555
}

.rst-content .wy-table-responsive.citation, .rst-content .wy-table-responsive.footnote
{
    margin-bottom: 0
}

.rst-content .wy-table-responsive.citation + :not(.citation), .rst-content .wy-table-responsive.footnote + :not(.footnote)
{
    margin-top: 24px
}

.rst-content .wy-table-responsive.citation:last-child, .rst-content .wy-table-responsive.footnote:last-child
{
    margin-bottom: 24px
}

.rst-content table.docutils th
{
    border-color: #e1e4e5
}

html.writer-html5 .rst-content table.docutils th
{
    border: 1px solid #e1e4e5
}

html.writer-html5 .rst-content table.docutils td > p, html.writer-html5 .rst-content table.docutils th > p
{
    line-height: 1rem;
    margin-bottom: 0;
    font-size: .9rem
}

.rst-content table.docutils td .last, .rst-content table.docutils td .last > :last-child
{
    margin-bottom: 0
}

.rst-content table.field-list, .rst-content table.field-list td
{
    border: none
}

.rst-content table.field-list td p
{
    line-height: inherit
}

.rst-content table.field-list td > strong
{
    display: inline-block
}

.rst-content table.field-list .field-name
{
    padding-right: 10px;
    text-align: left;
    white-space: nowrap
}

.rst-content table.field-list .field-body
{
    text-align: left
}

.rst-content code, .rst-content tt
{
    color: #000;
    font-family: Menlo,Monaco,Consolas,Liberation Mono,Courier New,Courier,monospace;
    padding: 2px 5px
}

.rst-content code big, .rst-content code em, .rst-content tt big, .rst-content tt em
{
    font-size: 100% !important;
    line-height: normal
}

.rst-content code.literal, .rst-content tt.literal
{
    color: #e74 c3c;
    white-space: normal
}

.rst-content code.xref, .rst-content tt.xref, a .rst-content code, a .rst-content tt
{
    font-weight: 700;
    color: #101010;
    overflow-wrap: normal
}

.rst-content kbd, .rst-content pre, .rst-content samp
{
    font-family: Menlo,Monaco,Consolas,Liberation Mono,Courier New,Courier,monospace
}

.rst-content a code, .rst-content a tt
{
    color: #782B90
}

.rst-content dl
{
    margin-bottom: 24px
}

.rst-content dl dt
{
    font-weight: 700;
    margin-bottom: 12px
}

.rst-content dl ol, .rst-content dl p, .rst-content dl table, .rst-content dl ul
{
    margin-bottom: 12px
}

.rst-content dl dd
{
    margin: 0 0 12px 24px;
    line-height: 24px
}

.rst-content dl dd > ol:last-child, .rst-content dl dd > p:last-child, .rst-content dl dd > table:last-child, .rst-content dl dd > ul:last-child
{
    margin-bottom: 0
}

html.writer-html4 .rst-content dl:not(.docutils), html.writer-html5 .rst-content dl[class]:not(.option-list):not(.field-list):not(.footnote):not(.citation):not(.glossary):not(.simple)
{
    margin-bottom: 24px
}

html.writer-html4 .rst-content dl:not(.docutils) > dt, html.writer-html5 .rst-content dl[class]:not(.option-list):not(.field-list):not(.footnote):not(.citation):not(.glossary):not(.simple) > dt
{
    display: table;
    margin: 6px 0;
    font-size: 90%;
    line-height: normal;
    background: #e7f2fa;
    color: #782B90;
    border-top: 3px solid #6ab0de;
    padding: 6px;
    position: relative
}

html.writer-html4 .rst-content dl:not(.docutils) > dt:before, html.writer-html5 .rst-content dl[class]:not(.option-list):not(.field-list):not(.footnote):not(.citation):not(.glossary):not(.simple) > dt:before
{
    color: #6ab0de
}

html.writer-html4 .rst-content dl:not(.docutils) > dt .headerlink, html.writer-html5 .rst-content dl[class]:not(.option-list):not(.field-list):not(.footnote):not(.citation):not(.glossary):not(.simple) > dt .headerlink
{
    color: #101010;
    font-size: 100% !important
}

html.writer-html4 .rst-content dl:not(.docutils) dl:not(.option-list):not(.field-list):not(.footnote):not(.citation):not(.glossary):not(.simple) > dt, html.writer-html5 .rst-content dl[class]:not(.option-list):not(.field-list):not(.footnote):not(.citation):not(.glossary):not(.simple) dl:not(.option-list):not(.field-list):not(.footnote):not(.citation):not(.glossary):not(.simple) > dt
{
    margin-bottom: 6px;
    border: none;
    border-left: 3px solid #ccc;
    background: #f0f0f0;
    color: #555
}

html.writer-html4 .rst-content dl:not(.docutils) dl:not(.option-list):not(.field-list):not(.footnote):not(.citation):not(.glossary):not(.simple) > dt .headerlink, html.writer-html5 .rst-content dl[class]:not(.option-list):not(.field-list):not(.footnote):not(.citation):not(.glossary):not(.simple) dl:not(.option-list):not(.field-list):not(.footnote):not(.citation):not(.glossary):not(.simple) > dt .headerlink
{
    color: #101010;
    font-size: 100% !important
}

html.writer-html4 .rst-content dl:not(.docutils) > dt:first-child, html.writer-html5 .rst-content dl[class]:not(.option-list):not(.field-list):not(.footnote):not(.citation):not(.glossary):not(.simple) > dt:first-child
{
    margin-top: 0
}

html.writer-html4 .rst-content dl:not(.docutils) code.descclassname, html.writer-html4 .rst-content dl:not(.docutils) code.descname, html.writer-html4 .rst-content dl:not(.docutils) tt.descclassname, html.writer-html4 .rst-content dl:not(.docutils) tt.descname, html.writer-html5 .rst-content dl[class]:not(.option-list):not(.field-list):not(.footnote):not(.citation):not(.glossary):not(.simple) code.descclassname, html.writer-html5 .rst-content dl[class]:not(.option-list):not(.field-list):not(.footnote):not(.citation):not(.glossary):not(.simple) code.descname, html.writer-html5 .rst-content dl[class]:not(.option-list):not(.field-list):not(.footnote):not(.citation):not(.glossary):not(.simple) tt.descclassname, html.writer-html5 .rst-content dl[class]:not(.option-list):not(.field-list):not(.footnote):not(.citation):not(.glossary):not(.simple) tt.descname
{
    background-color: transparent;
    border: none;
    padding: 0;
    font-size: 100% !important
}

html.writer-html4 .rst-content dl:not(.docutils) code.descname, html.writer-html4 .rst-content dl:not(.docutils) tt.descname, html.writer-html5 .rst-content dl[class]:not(.option-list):not(.field-list):not(.footnote):not(.citation):not(.glossary):not(.simple) code.descname, html.writer-html5 .rst-content dl[class]:not(.option-list):not(.field-list):not(.footnote):not(.citation):not(.glossary):not(.simple) tt.descname
{
    font-weight: 700
}

html.writer-html4 .rst-content dl:not(.docutils) .optional, html.writer-html5 .rst-content dl[class]:not(.option-list):not(.field-list):not(.footnote):not(.citation):not(.glossary):not(.simple) .optional
{
    display: inline-block;
    padding: 0 4px;
    color: #000;
    font-weight: 700
}

html.writer-html4 .rst-content dl:not(.docutils) .property, html.writer-html5 .rst-content dl[class]:not(.option-list):not(.field-list):not(.footnote):not(.citation):not(.glossary):not(.simple) .property
{
    display: inline-block;
    padding-right: 8px;
    max-width: 100%
}

html.writer-html4 .rst-content dl:not(.docutils) .k, html.writer-html5 .rst-content dl[class]:not(.option-list):not(.field-list):not(.footnote):not(.citation):not(.glossary):not(.simple) .k
{
    font-style: italic
}

html.writer-html4 .rst-content dl:not(.docutils) .descclassname, html.writer-html4 .rst-content dl:not(.docutils) .descname, html.writer-html4 .rst-content dl:not(.docutils) .sig-name, html.writer-html5 .rst-content dl[class]:not(.option-list):not(.field-list):not(.footnote):not(.citation):not(.glossary):not(.simple) .descclassname, html.writer-html5 .rst-content dl[class]:not(.option-list):not(.field-list):not(.footnote):not(.citation):not(.glossary):not(.simple) .descname, html.writer-html5 .rst-content dl[class]:not(.option-list):not(.field-list):not(.footnote):not(.citation):not(.glossary):not(.simple) .sig-name
{
    font-family: Menlo,Monaco,Consolas,Liberation Mono,Courier New,Courier,monospace;
    color: #000
}

.rst-content .viewcode-back, .rst-content .viewcode-link
{
    display: inline-block;
    color: #27ae60;
    font-size: 80%;
    padding-left: 24px
}

.rst-content .viewcode-back
{
    display: block;
    float: right
}

.rst-content p.rubric
{
    margin-bottom: 8px;
	font-size:13px;
    font-weight: 700;
	color: black;
}

.rst-content code.download, .rst-content tt.download
{
    background: inherit;
    padding: inherit;
    font-weight: 400;
    font-family: inherit;
    font-size: inherit;
    color: inherit;
    border: inherit;
    white-space: inherit
}

.rst-content code.download span:first-child, .rst-content tt.download span:first-child
{
    -webkit-font-smoothing: subpixel-antialiased
}

.rst-content code.download span:first-child:before, .rst-content tt.download span:first-child:before
{
    margin-right: 4px
}

.rst-content .guilabel
{
    border: 1px solid #7fbbe3;
    background: #e7f2fa;
    font-size: 80%;
    font-weight: 700;
    border-radius: 4px;
    padding: 2.4px 6px;
    margin: auto 2px
}

.rst-content :not(dl.option-list) > :not(dt):not(kbd):not(.kbd) > .kbd, .rst-content :not(dl.option-list) > :not(dt):not(kbd):not(.kbd) > kbd
{
    color: inherit;
    font-size: 80%;
    background-color: #fff;
    border: 1px solid #a6a6a6;
    border-radius: 4px;
    box-shadow: 0 2px grey;
    padding: 2.4px 6px;
    margin: auto 0
}

.rst-content .versionmodified
{
    font-style: italic
}

@media screen and (max-width:480px)
{
    .rst-content .sidebar
    {
        width: 100%
    }
}

span[id*=MathJax-Span]
{
    color: #101010
}

.math
{
    text-align: center
}

#selectplatform{
    margin: 0px 10px 0 10px;
    display: flex;
    justify-content: center;
}

#selectplatform input, #selectplatform label{
    display: inline;
}

.windows, .linux, .android, .windows-linux
{
}
.select-platform
{
	border-width:1px 1px 0px 1px;
	border-color:silver;
	border-radius: 7px 8px 0 0;
	margin: 4px 0px 0px 0px;
    background: #d0d4da;
	color:gray;
}
.platform-tab-img
{
	height:40px;
}

.api-tab-img
{
	height:56px;
	padding: 2px;
}

@media screen and (max-width:1280px)
{
    .api-tab-img
    {
	    height:44px;
    }
}

@media screen and (max-width:1024px)
{
    .api-tab-img
    {
	    height:24px;
    }
}

.selected-platform
{
    background: #fcfcfc;
}
.windows
{
}

.linux
{
}

.android
{
}

.windows-linux
{
}

#selectwindows, #selectlinux, #selectandroid
{
	padding: 4px 20px 4px 20px;
	display: inline-block;
	*display: inline;
	zoom: 1;
	vertical-align: top;
    width:30%;
	color:black;
	font-weight:800;
}


#selectwindows img, 
#selectlinux img, 
#selectandroid img
{
	display: block;
	padding:0px;
	margin:auto;
}

#selectwindows label, 
#selectlinux label, 
#selectandroid label
{
	width:90%;
	float:right;
    color: black;
    font-size: 100%;
	display: none;

}

#selectwindows
{
}

#selectlinux
{
}

#selectandroid
{
	
}
.select-platform-container-inline
{
	align-content:center;
	width:100%;
	max-width:800px;
}
.select-platform-inline
{
	display: inline-block;
	*display: inline;
	zoom: 1;
	vertical-align: top;
	width:20%;
	min-width:80px;
	margin:20px;
	border-color:silver;
}
.select-platform-inline > img
{
	max-height:40px;
}

.d3d11, .d3d12, .opengl, .opengles, .vulkan
{
}
.select-graphics-api
{
	border-width:1px 1px 0px 1px;
	border-color: #d0d4da;
	border-radius: 7px 8px 0 0;
	margin: 1px 1px 0px 0px;
    background: #d0d4da;
	color:gray;

}
.selected-graphics-api
{
    background: #fcfcfc;
}

.highlight
{
	tab-size: 4;
}

button:disabled > img
{
}

button.select-platform > img
{
}

button.selected-platform > img
{
}

button.select-graphics-api > img
{
}
button.select-graphics-api-inline > img
{
}
button.select-graphics-api:disabled > img
{
}
button.select-graphics-api-inline:disabled > img
{
}

button.selected-graphics-api > img
{
}

.select-graphics-api-container-inline
{
	align-content:center;
	width:100%;
	max-width:800px;
}
.select-graphics-api-inline
{
	display: inline-block;
	*display: inline;
	zoom: 1;
	vertical-align: top;
	width:20%;
	min-width:80px;
	margin:20px;
	border-color:silver;
}

.disclaimer
{
	color:red;
	background:white;
	margin-left:120px;
	font-weight:900;
}

#selectd3d11-inline
{
	background:#80bb01;
}

#selectd3d12-inline
{
	background:#80bb01;
}

#selectopengl-inline
{
	background:#5586a4;
}

#selectopengles-inline
{
	background:#ba2a8d;
}

#selectvulkan-inline
{
	background:#ad0e28;
}

section > h1{
    padding-left:32px;
}
section >h1:before{
	content: '';
    background-size: contain;
    background-repeat: no-repeat;
    width: 40px;
    height: 32px;
    margin-left: -32px;
    padding: 1px;
    padding-top: 12px;
    display: inline-block;
    vertical-align: -25%;
}

#openxr-tutorial > h1{
    padding-left:0px;
}
#openxr-tutorial >h1:before{
display:none;
}
#interactions > h1{
}

#interactions > h1:before{
    background: url(icons/HandsetIcon.svg);
    background-size: contain;
    background-repeat: no-repeat;
}

.toctree-l1>a:before{
	content: '';
    width: 32px;
    height: 32px;
    margin-left: -42px;
    padding: 1px;
    padding-top: 24px;
    margin-right: 8px;
    display: inline-block;
    vertical-align: -50%;
}

.toctree-l1> a{
    padding-left:56px;
}
#toc_interactions>a:before{
    background: url(icons/HandsetIcon.svg);
    background-size: contain;
    background-repeat: no-repeat;
}

#introduction> h1{
}
#introduction > h1:before{
    background: url(icons/Trumpet.svg);
    background-size: contain;
    background-repeat: no-repeat;
}

#openxr-setup> h1{
}
#openxr-setup > h1:before{
    background: url(icons/Cog.svg);
    background-size: contain;
    background-repeat: no-repeat;
}

#graphics> h1{
}
#graphics > h1:before{
    background: url(icons/Graphics.svg);
    background-size: contain;
    background-repeat: no-repeat;
}

#next-steps > h1:before{
    background: url(icons/Compass.svg);
    background-size: contain;
    background-repeat: no-repeat;
}

#toc_introduction>a:before{
    background: url(icons/Trumpet.svg);
    background-size: contain;
    background-repeat: no-repeat;
}

#toc_setup>a:before{
    background: url(icons/Cog.svg);
    background-size: contain;
    background-repeat: no-repeat;
}

#toc_graphics>a:before{
    background: url(icons/Graphics.svg);
    background-size: contain;
    background-repeat: no-repeat;
}

#toc_nextsteps>a:before{
    background: url(icons/Compass.svg);
    background-size: contain;
    background-repeat: no-repeat;
}
#extensions > h1{
}

#extensions > h1:before{
    background: url(icons/JigsawPiece.svg);
    background-size: contain;
    background-repeat: no-repeat;
}

#toc_extensions>a:before{
    background: url(icons/JigsawPiece.svg);
    background-size: contain;
    background-repeat: no-repeat;
}<|MERGE_RESOLUTION|>--- conflicted
+++ resolved
@@ -6309,16 +6309,12 @@
 footer p
 {
     margin-bottom: 12px;
-<<<<<<< HEAD
-    font-size:75%;
+    font-size: 80%;
 }
 
 .legal-notice
 {
 
-=======
-    font-size: 80%;
->>>>>>> 142474d5
 }
 
 .rst-content footer span.commit tt, footer span.commit .rst-content tt, footer span.commit code
