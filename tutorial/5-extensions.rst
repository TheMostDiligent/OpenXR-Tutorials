﻿############
5 Extensions
############

OpenXR is designed to be an extensible API. As we've seen before, the call to ``xrCreateInstance()`` can include one or more extension names, and we can query them by using ``xrEnumerateInstanceExtensionProperties()`` to find out which extensions are supported by the runtime. 

All functions, types and constants for an extension are found in OpenXR headers. There are two ways to access the function(s) relating to an extension: functions pointers and function prototypes. 

* The first one is more portable, as at runtime the application queries and loads the function pointers with ``xrGetInstanceProcAddr()``.

* The second requires build time linking to resolve the symbols created by the declared function prototypes. 

In this chapter, we will load the functions pointers. We'll see how extensions add to the core OpenXR API and look at specific cases: hand tracking and compostion layer depth.

*****************
5.1 Hand Tracking
*****************

Many XR devices now support hand-tracking. Instead of a motion-tracked controller, one or more cameras take images of the surrounding area. If your hands are visible to the cameras, algorithms in or accessible to the runtime try to calculate the positions of your hands and digits. We'll now enable hand tracking in your project.

**Remember to enable hand tracking in your XR runtime and/or XR system settings.**

.. container:: android

	We'll edit your ``app/src/main/AndroidManifest.xml`` to enable the hand tracking feature. Add these lines to the ``<manifest>`` block:
	
	.. code-block:: xml

		<uses-permission android:name="com.oculus.permission.HAND_TRACKING" />
		<uses-feature android:name="oculus.software.handtracking" android:required="false" />
		<uses-feature android:name="wave.feature.handtracking" android:required="false" />

	Add this line to the ``<application>`` block:
	
	.. code-block:: xml

		<meta-data android:name="com.oculus.handtracking.frequency" android:value="HIGH"/>
	
We saw in :ref:`Chapter 2 <instanceextensions>` how to create a list of instance extensions before creating the OpenXR instance. At the top of ``CreateInstance()``, where we're listing the extensions to request, we'll add the name of the one that enables hand tracking:

.. literalinclude:: ../Chapter5/main.cpp
	:language: cpp
	:start-after: XR_DOCS_TAG_BEGIN_instanceExtensions
	:end-before: XR_DOCS_TAG_END_instanceExtensions
	:dedent: 12

.. literalinclude:: ../Chapter5/main.cpp
	:language: cpp
	:start-after: XR_DOCS_TAG_BEGIN_handTrackingExtensions
	:end-before: XR_DOCS_TAG_END_handTrackingExtensions
	:dedent: 12

XR_EXT_hand_tracking and XR_EXT_hand_interaction are official multivendor extensions. Being multivendor extensions means that they are likely well supported across vendors, but they are not currently Khronos-approved extensions. All functions, types and constants in this extension will have the `EXT`` label somewhere in their name.

`OpenXR Specification 12.31. XR_EXT_hand_tracking <https://registry.khronos.org/OpenXR/specs/1.0/html/xrspec.html#XR_EXT_hand_tracking>`_.

`OpenXR Specification 12.29. XR_EXT_hand_interaction <https://registry.khronos.org/OpenXR/specs/1.0/html/xrspec.html#XR_EXT_hand_interaction>`_.

At the start of your ``main.cpp`` file, underneath where you included ``"OpenXRDebugUtils.h"``, add these declarations:

.. literalinclude:: ../Chapter5/main.cpp
	:language: cpp
	:start-after: XR_DOCS_TAG_BEGIN_DeclareExtensionFunctions
	:end-before: XR_DOCS_TAG_END_DeclareExtensionFunctions
	:dedent: 0

Next, we'll need to get the function pointers at runtime, so at the end of ``CreateInstance()``, add this:

.. literalinclude:: ../Chapter5/main.cpp
	:language: cpp
	:start-after: XR_DOCS_TAG_BEGIN_ExtensionFunctions
	:end-before: XR_DOCS_TAG_END_ExtensionFunctions
	:dedent: 8

These calls require an ``XrInstance``, so we must initialize these after ``XrCreateInstance()`` has successfully returned. If hand tracking is not supported (or not enabled), we'll get a warning, and these functions will be ``nullptr``. You can run your application now to check this.

At the end of your ``OpenXRTutorial`` application class, declare the following:

.. literalinclude:: ../Chapter5/main.cpp
	:language: cpp
	:start-after: XR_DOCS_TAG_BEGIN_HandTracking
	:end-before: XR_DOCS_TAG_END_HandTracking
	:dedent: 4

<<<<<<< HEAD
`Hand` is a simple struct to encapsulate the XrHandTrackerEXT object for each hand, and the joint location structures that we'll update to track hand motion.

We want to query the system properties for hand tracking support. In the function ``GetSystemID()``, before the call to ``xrGetSystemProperties``, insert this:

.. literalinclude:: ../Chapter5/main.cpp
	:language: cpp
	:start-after: XR_DOCS_TAG_BEGIN_SystemHandTrackingProperties
	:end-before: XR_DOCS_TAG_END_SystemHandTrackingProperties
	:dedent: 4


Now, in Run(), after the call to AttachActionSet(), add:
=======
``Hand`` is a simple struct to encapsulate the ``XrHandTrackerEXT`` object for each hand, and the joint location structures that we'll update to track hand motion. Now, in ``Run()``, after the call to ``AttachActionSet()``, add:
>>>>>>> 2c738fcb

.. literalinclude:: ../Chapter5/main.cpp
	:language: cpp
	:start-after: XR_DOCS_TAG_BEGIN_CallCreateHandTracker
	:end-before: XR_DOCS_TAG_END_CallCreateHandTracker
	:dedent: 1

Add this method after the definition of ``AttachActionSet()``. For each of two hands, we'll call ``xrCreateHandTrackerEXT()`` and fill in the ``m_handTracker`` object.

.. literalinclude:: ../Chapter5/main.cpp
	:language: cpp
	:start-after: XR_DOCS_TAG_BEGIN_CreateHandTracker
	:end-before: XR_DOCS_TAG_END_CreateHandTracker
	:dedent: 4

The ``XrHandTrackerEXT`` object is a session-lifetime object, so in ``DestroySession()``, at the top of the method we'll add:

.. literalinclude:: ../Chapter5/main.cpp
	:language: cpp
	:start-after: XR_DOCS_TAG_BEGIN_DestroyHandTracker
	:end-before: XR_DOCS_TAG_END_DestroyHandTracker
	:dedent: 8

<<<<<<< HEAD
Hands should be polled once per frame. At the end of PollActions(), we'll poll each hand. We'll assume to begin with that the user isn't holding the controller, so we'll use the motion range ``XR_HAND_JOINTS_MOTION_RANGE_UNOBSTRUCTED_EXT``.
=======
Hands should be polled once per frame. At the end of ``PollActions()``, we'll poll each hand. We'll assume to begin with that the user isn't holding the controller, so we'll use the ``XR_HAND_JOINTS_MOTION_RANGE_UNOBSTRUCTED_EXT`` motion range.
>>>>>>> 2c738fcb

.. literalinclude:: ../Chapter5/main.cpp
	:language: cpp
	:start-after: XR_DOCS_TAG_BEGIN_PollHands
	:end-before: XR_DOCS_TAG_END_PollHands
	:dedent: 8

Finally, we'll render the hands simply by drawing a cuboid at each of the 26 joints of each hand. Where ``numberOfCuboids`` is defined, add this to make sure we have enough space in the constant buffers for our new cuboids:

.. literalinclude:: ../Chapter5/main.cpp
	:language: cpp
	:start-after: XR_DOCS_TAG_BEGIN_AddHandCuboids
	:end-before: XR_DOCS_TAG_END_AddHandCuboids
	:dedent: 8

Now in ``RenderLayer()``, just before the call to ``m_graphicsAPI->EndRendering()``, add the following code so that we render both hands, with all their joints:

.. literalinclude:: ../Chapter5/main.cpp
	:language: cpp
	:start-after: XR_DOCS_TAG_BEGIN_RenderHands
	:end-before: XR_DOCS_TAG_END_RenderHands
	:dedent: 12

Now run the app. You'll now see both hands rendered as blocks.

***************************
5.2 Composition Layer Depth
***************************

<<<<<<< HEAD
Composition Layer Depth is important for AR use cases as it allows applications to submit to the runtime a depth image that can be used in the accurate composition of rendered graphics with in the real world. Without a submitted depth image, runtimes would be unable to composite rendered objects that are occluded by real world objects e.g. a rendering a cube partially occluded by a door frame.
=======
Composition Layer Depth is truly important for AR use cases as it allows applications to submit to the runtime a depth image that can be used for the accurate reprojection of rendered graphics in the real world. Without a submitted depth image, certain AR applications would experience lag and 'sloshing' of the rendered graphics over top of the real world. This extension *may in the future* also include the ability for runtimes to have real world objects occlude rendered objects correctly. e.g. a rendering a cube partially occluded by a door frame.
>>>>>>> 2c738fcb

This functionality is provided to OpenXR via the use of the XR_KHR_composition_layer_depth extension (`OpenXR Specification 12.8. XR_KHR_composition_layer_depth <https://registry.khronos.org/OpenXR/specs/1.0/html/xrspec.html#XR_KHR_composition_layer_depth>`_). This is Khronos-approved extension and as such it's aligned with the standards used in the core specification. The extension allows depth images from a swapchain to be submitted alongside the color images. This extension works in conjunction with the projection layer type. 

<<<<<<< HEAD
The ``XrCompositionLayerProjection`` structure contains a pointer an array of ``XrCompositionLayerProjectionView`` structures. Each of these structures refer to a single view in the XR system and a single image subresource from a swapchain. To submit a depth image, we employ the use of a ``XrCompositionLayerDepthInfoKHR`` structure. Like with ``XrCompositionLayerProjectionView``, ``XrCompositionLayerDepthInfoKHR`` refers to a single view in the XR system and a single image subresource from a swapchain. These structures are 'chained' together via the use of the ``const void* next`` member in ``XrCompositionLayerProjectionView``. We assigned the memory address of  a ``XrCompositionLayerDepthInfoKHR`` structure that we want to chain together. The runtime time will read the ``next`` pointer and associate the structure and ultimately the color and depth images togehter for compositing.
=======
The ``XrCompositionLayerProjection`` structure contains a pointer to an array of ``XrCompositionLayerProjectionView`` structures. Each of these structures refers to a single view in the XR system and a single image subresource from a swapchain. To submit a depth image, we employ the use of a ``XrCompositionLayerDepthInfoKHR`` structure. Like with ``XrCompositionLayerProjectionView``, ``XrCompositionLayerDepthInfoKHR`` refers to a single view in the XR system and a single image subresource from a swapchain. These structures are 'chained' together via the use of the ``const void* next`` member in ``XrCompositionLayerProjectionView``. We assign the memory address of a ``XrCompositionLayerDepthInfoKHR`` structure that we want to chain together. The runtime time will read the ``next`` pointer and associate the structures and ultimately the color and depth images togehter for compositing. This is the same style of extensiblity used in the Vulkan API.
>>>>>>> 2c738fcb

One thing is now very clear to the programmer - we need a depth swapchain! Seldom used in windowed graphics, but required here to allow smooth rendering of the depth image and to not lock either the runtime or the application by waiting on a single depth image to be passed back and forth between them. In most windowed graphics applications, the depth image is 'discarded' at the end of the frame and it doesn't interact with the windowing system at all.

<<<<<<< HEAD
When creating a depth swapchain, we must check that the system supports a depth format for swapchain creation. You can check this with ``xrEnumerateSwapchainImages()``. Unfortunately, there are no guarantees within the OpenXR 1.0 core specification or the XR_KHR_composition_layer_depth extension revision 6 that runtimes must support depth format for swapchains.
=======
When creating a depth swapchain, we must check that the system supports a depth format for swapchain creation. You can check this with ``xrEnumerateSwapchainFormats()``. Unfortunately, there are no guarantees with in the OpenXR 1.0 core specification or the XR_KHR_composition_layer_depth extension revision 6 that states runtimes must support depth format for swapchains.
>>>>>>> 2c738fcb

To implement this extension in the Chapter 5 code, we first add the following member to the ``RenderLayerInfo`` structure:

.. literalinclude:: ../Chapter5/main.cpp
	:language: cpp
	:start-after: XR_DOCS_TAG_BEGIN_RenderLayer_LayerDepthInfos
	:end-before: XR_DOCS_TAG_END_RenderLayer_LayerDepthInfos
	:dedent: 8

Now, in the ``CreateInstance()`` method under the extensions from Chapter 2:

.. literalinclude:: ../Chapter5/main.cpp
	:language: cpp
	:start-after: XR_DOCS_TAG_BEGIN_instanceExtensions
	:end-before: XR_DOCS_TAG_END_instanceExtensions
	:dedent: 12

We add this code:

.. literalinclude:: ../Chapter5/main.cpp
	:language: cpp
	:start-after: XR_DOCS_TAG_BEGIN_CompositionLayerDepthExtensions
	:end-before: XR_DOCS_TAG_END_CompositionLayerDepthExtensions
	:dedent: 12

This enables the XR_KHR_composition_layer_depth extension for us.

In the ``RenderLayer()`` method after we've resized the ``std::vector<XrCompositionLayerProjectionView>``, we also resize the ``std::vector<XrCompositionLayerDepthInfoKHR>``, both of which are found in the ``RenderLayerInfo`` parameter.

.. literalinclude:: ../Chapter5/main.cpp
	:language: cpp
	:start-after: XR_DOCS_TAG_BEGIN_ResizeLeyerDepthInfos
	:end-before: XR_DOCS_TAG_END_ResizeLeyerDepthInfos
	:dedent: 8

After we have filled out the ``XrCompositionLayerProjectionView`` structure, we fill out the ``XrCompositionLayerDepthInfoKHR`` structure and by using the ``XrCompositionLayerProjectionView::next`` pointer we chain the two structures together. This submits the depth and the color image together for use by the XR compositor.

.. literalinclude:: ../Chapter5/main.cpp
	:language: cpp
	:start-after: XR_DOCS_TAG_BEGIN_SetupLeyerDepthInfos
	:end-before: XR_DOCS_TAG_END_SetupLeyerDepthInfos
	:dedent: 8

<<<<<<< HEAD
	
=======
>>>>>>> 2c738fcb
***********
5.3 Summary
***********

<<<<<<< HEAD
In this chapter, you have learned how to extend the core OpenXR functionality with extensions. You've used the API to query the runtime for extension support, and obtained extension function pointers for use in your app.
=======
In this chapter, we have discussed a couple of pertinent extension that offers possiblites and accessiblity options.

Below is a download link to a zip archive for this chapter containing all the C++ and CMake code for all platform and graphics APIs.

:download:`Chapter5.zip <../build/eoc_archs/Chapter5.zip>`
>>>>>>> 2c738fcb
<|MERGE_RESOLUTION|>--- conflicted
+++ resolved
@@ -82,7 +82,6 @@
 	:end-before: XR_DOCS_TAG_END_HandTracking
 	:dedent: 4
 
-<<<<<<< HEAD
 `Hand` is a simple struct to encapsulate the XrHandTrackerEXT object for each hand, and the joint location structures that we'll update to track hand motion.
 
 We want to query the system properties for hand tracking support. In the function ``GetSystemID()``, before the call to ``xrGetSystemProperties``, insert this:
@@ -95,9 +94,6 @@
 
 
 Now, in Run(), after the call to AttachActionSet(), add:
-=======
-``Hand`` is a simple struct to encapsulate the ``XrHandTrackerEXT`` object for each hand, and the joint location structures that we'll update to track hand motion. Now, in ``Run()``, after the call to ``AttachActionSet()``, add:
->>>>>>> 2c738fcb
 
 .. literalinclude:: ../Chapter5/main.cpp
 	:language: cpp
@@ -121,11 +117,7 @@
 	:end-before: XR_DOCS_TAG_END_DestroyHandTracker
 	:dedent: 8
 
-<<<<<<< HEAD
-Hands should be polled once per frame. At the end of PollActions(), we'll poll each hand. We'll assume to begin with that the user isn't holding the controller, so we'll use the motion range ``XR_HAND_JOINTS_MOTION_RANGE_UNOBSTRUCTED_EXT``.
-=======
-Hands should be polled once per frame. At the end of ``PollActions()``, we'll poll each hand. We'll assume to begin with that the user isn't holding the controller, so we'll use the ``XR_HAND_JOINTS_MOTION_RANGE_UNOBSTRUCTED_EXT`` motion range.
->>>>>>> 2c738fcb
+Hands should be polled once per frame. At the end of ``PollActions()``, we'll poll each hand. We'll assume to begin with that the user isn't holding the controller, so we'll use the motion range ``XR_HAND_JOINTS_MOTION_RANGE_UNOBSTRUCTED_EXT``.
 
 .. literalinclude:: ../Chapter5/main.cpp
 	:language: cpp
@@ -155,27 +147,15 @@
 5.2 Composition Layer Depth
 ***************************
 
-<<<<<<< HEAD
-Composition Layer Depth is important for AR use cases as it allows applications to submit to the runtime a depth image that can be used in the accurate composition of rendered graphics with in the real world. Without a submitted depth image, runtimes would be unable to composite rendered objects that are occluded by real world objects e.g. a rendering a cube partially occluded by a door frame.
-=======
 Composition Layer Depth is truly important for AR use cases as it allows applications to submit to the runtime a depth image that can be used for the accurate reprojection of rendered graphics in the real world. Without a submitted depth image, certain AR applications would experience lag and 'sloshing' of the rendered graphics over top of the real world. This extension *may in the future* also include the ability for runtimes to have real world objects occlude rendered objects correctly. e.g. a rendering a cube partially occluded by a door frame.
->>>>>>> 2c738fcb
 
 This functionality is provided to OpenXR via the use of the XR_KHR_composition_layer_depth extension (`OpenXR Specification 12.8. XR_KHR_composition_layer_depth <https://registry.khronos.org/OpenXR/specs/1.0/html/xrspec.html#XR_KHR_composition_layer_depth>`_). This is Khronos-approved extension and as such it's aligned with the standards used in the core specification. The extension allows depth images from a swapchain to be submitted alongside the color images. This extension works in conjunction with the projection layer type. 
 
-<<<<<<< HEAD
-The ``XrCompositionLayerProjection`` structure contains a pointer an array of ``XrCompositionLayerProjectionView`` structures. Each of these structures refer to a single view in the XR system and a single image subresource from a swapchain. To submit a depth image, we employ the use of a ``XrCompositionLayerDepthInfoKHR`` structure. Like with ``XrCompositionLayerProjectionView``, ``XrCompositionLayerDepthInfoKHR`` refers to a single view in the XR system and a single image subresource from a swapchain. These structures are 'chained' together via the use of the ``const void* next`` member in ``XrCompositionLayerProjectionView``. We assigned the memory address of  a ``XrCompositionLayerDepthInfoKHR`` structure that we want to chain together. The runtime time will read the ``next`` pointer and associate the structure and ultimately the color and depth images togehter for compositing.
-=======
 The ``XrCompositionLayerProjection`` structure contains a pointer to an array of ``XrCompositionLayerProjectionView`` structures. Each of these structures refers to a single view in the XR system and a single image subresource from a swapchain. To submit a depth image, we employ the use of a ``XrCompositionLayerDepthInfoKHR`` structure. Like with ``XrCompositionLayerProjectionView``, ``XrCompositionLayerDepthInfoKHR`` refers to a single view in the XR system and a single image subresource from a swapchain. These structures are 'chained' together via the use of the ``const void* next`` member in ``XrCompositionLayerProjectionView``. We assign the memory address of a ``XrCompositionLayerDepthInfoKHR`` structure that we want to chain together. The runtime time will read the ``next`` pointer and associate the structures and ultimately the color and depth images togehter for compositing. This is the same style of extensiblity used in the Vulkan API.
->>>>>>> 2c738fcb
 
 One thing is now very clear to the programmer - we need a depth swapchain! Seldom used in windowed graphics, but required here to allow smooth rendering of the depth image and to not lock either the runtime or the application by waiting on a single depth image to be passed back and forth between them. In most windowed graphics applications, the depth image is 'discarded' at the end of the frame and it doesn't interact with the windowing system at all.
 
-<<<<<<< HEAD
-When creating a depth swapchain, we must check that the system supports a depth format for swapchain creation. You can check this with ``xrEnumerateSwapchainImages()``. Unfortunately, there are no guarantees within the OpenXR 1.0 core specification or the XR_KHR_composition_layer_depth extension revision 6 that runtimes must support depth format for swapchains.
-=======
 When creating a depth swapchain, we must check that the system supports a depth format for swapchain creation. You can check this with ``xrEnumerateSwapchainFormats()``. Unfortunately, there are no guarantees with in the OpenXR 1.0 core specification or the XR_KHR_composition_layer_depth extension revision 6 that states runtimes must support depth format for swapchains.
->>>>>>> 2c738fcb
 
 To implement this extension in the Chapter 5 code, we first add the following member to the ``RenderLayerInfo`` structure:
 
@@ -219,20 +199,12 @@
 	:end-before: XR_DOCS_TAG_END_SetupLeyerDepthInfos
 	:dedent: 8
 
-<<<<<<< HEAD
-	
-=======
->>>>>>> 2c738fcb
 ***********
 5.3 Summary
 ***********
 
-<<<<<<< HEAD
 In this chapter, you have learned how to extend the core OpenXR functionality with extensions. You've used the API to query the runtime for extension support, and obtained extension function pointers for use in your app.
-=======
-In this chapter, we have discussed a couple of pertinent extension that offers possiblites and accessiblity options.
 
 Below is a download link to a zip archive for this chapter containing all the C++ and CMake code for all platform and graphics APIs.
 
-:download:`Chapter5.zip <../build/eoc_archs/Chapter5.zip>`
->>>>>>> 2c738fcb
+:download:`Chapter5.zip <../build/eoc_archs/Chapter5.zip>`