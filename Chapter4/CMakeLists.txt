cmake_minimum_required(VERSION 3.22.1)
set(PROJECT_NAME OpenXRTutorialChapter4)
project("${PROJECT_NAME}") # Needed for Android

# For FetchContent_Declare() and FetchContent_MakeAvailable()
include(FetchContent)

# openxr_loader - From github.com/KhronosGroup
set(BUILD_ALL_EXTENSIONS ON CACHE INTERNAL "Build loader and layers with all extensions")
set(BUILD_TESTS OFF CACHE INTERNAL "Build tests")
set(BUILD_CONFORMANCE_TESTS OFF CACHE INTERNAL "Build conformance tests")
set(BUILD_API_LAYERS ON CACHE INTERNAL "Use OpenXR layers")

FetchContent_Declare(
        OpenXR
        URL_HASH MD5=81930f0ccecdca852906e1a22aee4a45
        URL https://github.com/KhronosGroup/OpenXR-SDK-Source/archive/refs/tags/release-1.0.28.zip
        SOURCE_DIR openxr)
FetchContent_MakeAvailable(OpenXR)

# Files
set(SOURCES 
    "main.cpp"
    "../Common/GraphicsAPI.cpp"
    "../Common/GraphicsAPI_D3D11.cpp"
    "../Common/GraphicsAPI_D3D12.cpp"
    "../Common/GraphicsAPI_OpenGL.cpp"
    "../Common/GraphicsAPI_OpenGL_ES.cpp"
    "../Common/GraphicsAPI_Vulkan.cpp"
    "../Common/OpenXRDebugUtils.cpp")
set(HEADERS 
    "../Common/DebugOutput.h"
    "../Common/GraphicsAPI.h"
    "../Common/GraphicsAPI_D3D11.h"
    "../Common/GraphicsAPI_D3D12.h"
    "../Common/GraphicsAPI_OpenGL.h"
    "../Common/GraphicsAPI_OpenGL_ES.h"
    "../Common/GraphicsAPI_Vulkan.h"
    "../Common/HelperFunctions.h"
    "../Common/OpenXRDebugUtils.h"
    "../Common/OpenXRHelper.h")

set(HLSL_SHADERS
    "../Shaders/VertexShader.hlsl"
    "../Shaders/PixelShader.hlsl")
set(GLSL_SHADERS
    "../Shaders/VertexShader.glsl"
    "../Shaders/PixelShader.glsl")
set(ES_GLSL_SHADERS
    "../Shaders/VertexShader_GLES.glsl"
    "../Shaders/PixelShader_GLES.glsl")

if (ANDROID)
    set(SHADERS ${GLSL_SHADERS} ${ES_GLSL_SHADERS} )
    set(CMAKE_SHARED_LINKER_FLAGS "${CMAKE_SHARED_LINKER_FLAGS} -u ANativeActivity_onCreate") # export ANativeActivity_onCreate for java to call.
    add_library(${PROJECT_NAME} SHARED ${SOURCES} ${HEADERS})
    target_include_directories(${PROJECT_NAME} PUBLIC "../Common/")

    # native_app_glue
    include(AndroidNdkModules)
    android_ndk_import_module_native_app_glue()

    # VulkanNDK
    find_library(vulkan-lib vulkan)
    if (vulkan-lib)
        target_include_directories(${PROJECT_NAME} PUBLIC ${ANDROID_NDK}/sources/third_party/vulkan/src/include)
        target_compile_definitions(${PROJECT_NAME} PUBLIC XR_TUTORIAL_USE_VULKAN)
    endif()

    # openxr-gfxwrapper - Manually build from OpenXR for OpenGL ES
    add_library(openxr-gfxwrapper STATIC ${openxr_SOURCE_DIR}/src/common/gfxwrapper_opengl.c ${openxr_SOURCE_DIR}/src/common/gfxwrapper_opengl.h)
    target_include_directories(openxr-gfxwrapper PUBLIC ${openxr_SOURCE_DIR}/external/include)
    find_library(GLES3-lib GLESv3)
    find_library(EGL-lib EGL)
    target_link_libraries(openxr-gfxwrapper PUBLIC ${GLES3-lib})
    target_link_libraries(openxr-gfxwrapper PUBLIC ${EGL-lib})
    target_compile_definitions(${PROJECT_NAME} PUBLIC XR_TUTORIAL_USE_OPENGL_ES)

    target_include_directories(${PROJECT_NAME} PUBLIC ${openxr_SOURCE_DIR}/src/common)
    target_include_directories(${PROJECT_NAME} PUBLIC ${openxr_SOURCE_DIR}/external/include)
    target_include_directories(${PROJECT_NAME} PUBLIC ../third_party)

    # Final link
    target_link_libraries(${PROJECT_NAME}
            android
            native_app_glue
            openxr_loader
            ${vulkan-lib}
            openxr-gfxwrapper)
    target_compile_options(${PROJECT_NAME} PRIVATE -Wno-cast-calling-convention)

    #Shaders
    find_package(Vulkan)
    #if (Vulkan_FOUND) #TODO: Use NDK, not Vulkan SDK.
        # GLSL Shaders
        set_source_files_properties(../Shaders/VertexShader.glsl PROPERTIES ShaderType "vert")
        set_source_files_properties(../Shaders/PixelShader.glsl PROPERTIES ShaderType "frag")
    
        #Vulkan
        foreach(FILE ${GLSL_SHADERS})
            get_filename_component(FILE_WE ${FILE} NAME_WE)
            get_source_file_property(shadertype ${FILE} ShaderType)
            add_custom_command(TARGET ${PROJECT_NAME}
                               COMMAND ${Vulkan_GLSLANG_VALIDATOR_EXECUTABLE} -V ${FILE} -e main -S ${shadertype} -g -o ${CMAKE_CURRENT_SOURCE_DIR}/app/src/main/assets/shaders/${FILE_WE}.spv
                               MAIN_DEPENDENCY ${FILE}
                               COMMENT "GLSL ${FILE}"
                               WORKING_DIRECTORY ${CMAKE_CURRENT_SOURCE_DIR}
                               VERBATIM)
        endforeach(FILE)
    #endif()

    #OpenGL ES
    foreach(FILE ${ES_GLSL_SHADERS})
        get_filename_component(FILE_WE ${FILE} NAME_WE)
        add_custom_command(TARGET ${PROJECT_NAME} 
                           COMMAND ${CMAKE_COMMAND} -E copy 
                           ${CMAKE_CURRENT_SOURCE_DIR}/${FILE} 
                           ${CMAKE_CURRENT_SOURCE_DIR}/app/src/main/assets/shaders/${FILE_WE}.glsl
                           MAIN_DEPENDENCY ${FILE}
                           COMMENT "GLSL ${FILE}"
                           WORKING_DIRECTORY ${CMAKE_CURRENT_SOURCE_DIR}
                           VERBATIM)
    endforeach(FILE)

else()
    set(SHADERS ${GLSL_SHADERS})
    add_executable(${PROJECT_NAME} ${SOURCES} ${HEADERS} ${SHADERS})

    if(NOT "${XR_RUNTIME_JSON}" STREQUAL "")
        set_target_properties( ${PROJECT_NAME} PROPERTIES VS_DEBUGGER_ENVIRONMENT "XR_RUNTIME_JSON=${XR_RUNTIME_JSON}")
    endif()
    target_include_directories(${PROJECT_NAME} PUBLIC "../Common/")
    target_link_libraries(${PROJECT_NAME} openxr_loader)

    if (WIN32) # Windows 
        # D3D11
        target_link_libraries(${PROJECT_NAME} "d3d11.lib") 
        target_compile_definitions(${PROJECT_NAME} PUBLIC XR_TUTORIAL_USE_D3D11)
        # D3D12
        target_link_libraries(${PROJECT_NAME} "d3d12.lib") 
        target_compile_definitions(${PROJECT_NAME} PUBLIC XR_TUTORIAL_USE_D3D12)
        # D3D11 / D3D12
        target_link_libraries(${PROJECT_NAME} "dxgi.lib") 
    else() # Linux
        target_compile_definitions(${PROJECT_NAME} PUBLIC XR_TUTORIAL_USE_LINUX_XLIB)
    endif()

    # VulkanSDK
<<<<<<< HEAD
=======
    find_package(Vulkan)
>>>>>>> fa854d45
    if (Vulkan_FOUND)
        target_include_directories(${PROJECT_NAME} PUBLIC ${Vulkan_INCLUDE_DIRS})
        target_link_libraries(${PROJECT_NAME} ${Vulkan_LIBRARIES})
        target_compile_definitions(${PROJECT_NAME} PUBLIC XR_TUTORIAL_USE_VULKAN)
    endif()

    # OpenGL
    # Fix redirection to a different project's build folder
    target_include_directories(${PROJECT_NAME} PUBLIC ${CMAKE_CURRENT_BINARY_DIR}/../Chapter2/openxr/src/common)
    target_link_libraries(${PROJECT_NAME} openxr-gfxwrapper)
    target_compile_definitions(${PROJECT_NAME} PUBLIC XR_TUTORIAL_USE_OPENGL)

    set_source_files_properties(../Shaders/VertexShader.hlsl PROPERTIES ShaderType "vs")
    set_source_files_properties(../Shaders/PixelShader.hlsl PROPERTIES ShaderType "ps")
    set_source_files_properties(${HLSL_SHADERS} PROPERTIES ShaderModel "4_0")

    #Shaders
    if (WIN32)
        # HLSL Shaders
        set_source_files_properties(../Shaders/VertexShader.hlsl PROPERTIES ShaderType "vs")
        set_source_files_properties(../Shaders/PixelShader.hlsl PROPERTIES ShaderType "ps")
        
        # D3D11
        set_source_files_properties(${HLSL_SHADERS} PROPERTIES ShaderModel "5_0")
        foreach(FILE ${HLSL_SHADERS})
            get_filename_component(FILE_WE ${FILE} NAME_WE)
            get_source_file_property(shadertype ${FILE} ShaderType)
            get_source_file_property(shadermodel ${FILE} ShaderModel)
            add_custom_command(TARGET ${PROJECT_NAME}
                               COMMAND fxc.exe /nologo /Emain /T${shadertype}_${shadermodel} $<IF:$<CONFIG:DEBUG>,/Od,/O1> /Zi /Fo ${CMAKE_CURRENT_BINARY_DIR}/${FILE_WE}_${shadermodel}.cso /Fd ${CMAKE_CURRENT_BINARY_DIR}/${FILE_WE}_${shadermodel}.pdb ${FILE}
                               MAIN_DEPENDENCY ${FILE}
                               COMMENT "HLSL ${FILE}"
                               WORKING_DIRECTORY ${CMAKE_CURRENT_SOURCE_DIR}
                               VERBATIM)
        endforeach(FILE)
        # D3D12
        set_source_files_properties(${HLSL_SHADERS} PROPERTIES ShaderModel "5_1")
        foreach(FILE ${HLSL_SHADERS})
            get_filename_component(FILE_WE ${FILE} NAME_WE)
            get_source_file_property(shadertype ${FILE} ShaderType)
            get_source_file_property(shadermodel ${FILE} ShaderModel)
            add_custom_command(TARGET ${PROJECT_NAME}
                               COMMAND fxc.exe /nologo /Emain /T${shadertype}_${shadermodel} $<IF:$<CONFIG:DEBUG>,/Od,/O1> /Zi /Fo ${CMAKE_CURRENT_BINARY_DIR}/${FILE_WE}_${shadermodel}.cso /Fd ${CMAKE_CURRENT_BINARY_DIR}/${FILE_WE}_${shadermodel}.pdb ${FILE}
                               MAIN_DEPENDENCY ${FILE}
                               COMMENT "HLSL ${FILE}"
                               WORKING_DIRECTORY ${CMAKE_CURRENT_SOURCE_DIR}
                               VERBATIM)
        endforeach(FILE)
    endif()

    if (Vulkan_FOUND)
        # GLSL Shaders
        set_source_files_properties(../Shaders/VertexShader.glsl PROPERTIES ShaderType vert)
        set_source_files_properties(../Shaders/PixelShader.glsl PROPERTIES ShaderType frag)
    
        #Vulkan
        foreach(FILE ${GLSL_SHADERS})
            get_filename_component(FILE_WE ${FILE} NAME_WE)
            get_source_file_property(shadertype ${FILE} ShaderType)
            message ("${Vulkan_GLSLANG_VALIDATOR_EXECUTABLE} -V ${FILE} -e main -S ${shadertype} $<$<CONFIG:Debug>:-Od> -g -o ${CMAKE_CURRENT_BINARY_DIR}/${FILE_WE}.spv")
            add_custom_command(TARGET ${PROJECT_NAME}
                               COMMAND ${Vulkan_GLSLANG_VALIDATOR_EXECUTABLE} -V ${FILE} -e main -S ${shadertype} -Od -g -o ${CMAKE_CURRENT_BINARY_DIR}/${FILE_WE}.spv
                               MAIN_DEPENDENCY ${FILE}
                               COMMENT "GLSL ${FILE}"
                               WORKING_DIRECTORY ${CMAKE_CURRENT_SOURCE_DIR}
                               VERBATIM)
        endforeach(FILE)
    endif()
    
    #OpenGL
    foreach(FILE ${GLSL_SHADERS})
        get_filename_component(FILE_WE ${FILE} NAME_WE)
        add_custom_command(TARGET ${PROJECT_NAME} 
                           COMMAND ${CMAKE_COMMAND} -E copy 
                           ${CMAKE_CURRENT_SOURCE_DIR}/${FILE} 
                           ${CMAKE_CURRENT_BINARY_DIR}/${FILE_WE}.glsl
                           MAIN_DEPENDENCY ${FILE}
                           COMMENT "GLSL ${FILE}"
                           WORKING_DIRECTORY ${CMAKE_CURRENT_SOURCE_DIR}
                           VERBATIM)
    endforeach(FILE)
endif()<|MERGE_RESOLUTION|>--- conflicted
+++ resolved
@@ -63,7 +63,7 @@
     # VulkanNDK
     find_library(vulkan-lib vulkan)
     if (vulkan-lib)
-        target_include_directories(${PROJECT_NAME} PUBLIC ${ANDROID_NDK}/sources/third_party/vulkan/src/include)
+    target_include_directories(${PROJECT_NAME} PUBLIC ${ANDROID_NDK}/sources/third_party/vulkan/src/include)
         target_compile_definitions(${PROJECT_NAME} PUBLIC XR_TUTORIAL_USE_VULKAN)
     endif()
 
@@ -123,7 +123,7 @@
     endforeach(FILE)
 
 else()
-    set(SHADERS ${GLSL_SHADERS})
+	set(SHADERS ${GLSL_SHADERS})
     add_executable(${PROJECT_NAME} ${SOURCES} ${HEADERS} ${SHADERS})
 
     if(NOT "${XR_RUNTIME_JSON}" STREQUAL "")
@@ -146,10 +146,6 @@
     endif()
 
     # VulkanSDK
-<<<<<<< HEAD
-=======
-    find_package(Vulkan)
->>>>>>> fa854d45
     if (Vulkan_FOUND)
         target_include_directories(${PROJECT_NAME} PUBLIC ${Vulkan_INCLUDE_DIRS})
         target_link_libraries(${PROJECT_NAME} ${Vulkan_LIBRARIES})
@@ -209,7 +205,7 @@
         foreach(FILE ${GLSL_SHADERS})
             get_filename_component(FILE_WE ${FILE} NAME_WE)
             get_source_file_property(shadertype ${FILE} ShaderType)
-            message ("${Vulkan_GLSLANG_VALIDATOR_EXECUTABLE} -V ${FILE} -e main -S ${shadertype} $<$<CONFIG:Debug>:-Od> -g -o ${CMAKE_CURRENT_BINARY_DIR}/${FILE_WE}.spv")
+			message ("${Vulkan_GLSLANG_VALIDATOR_EXECUTABLE} -V ${FILE} -e main -S ${shadertype} $<$<CONFIG:Debug>:-Od> -g -o ${CMAKE_CURRENT_BINARY_DIR}/${FILE_WE}.spv")
             add_custom_command(TARGET ${PROJECT_NAME}
                                COMMAND ${Vulkan_GLSLANG_VALIDATOR_EXECUTABLE} -V ${FILE} -e main -S ${shadertype} -Od -g -o ${CMAKE_CURRENT_BINARY_DIR}/${FILE_WE}.spv
                                MAIN_DEPENDENCY ${FILE}
