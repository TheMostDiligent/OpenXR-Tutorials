// Simul Software Ltd 2023
// OpenXR Tutorial for Khronos Group

#include "DebugOutput.h"
#include "GraphicsAPIs.h"
#include "OpenXRDebugUtils.h"
// XR_DOCS_TAG_BEGIN_include_linear_algebra
#include "xr_linear_algebra.h"
// XR_DOCS_TAG_END_include_linear_algebra

#define XR_DOCS_CHAPTER_VERSION XR_DOCS_CHAPTER_4_1

#ifndef _MSC_VER
#define strcpy_s(d, n, s) (strncpy(d, s, n));
#endif

class OpenXRTutorialChapter4 {
public:
    OpenXRTutorialChapter4(GraphicsAPI_Type api)
        : apiType(api) {
        if (!CheckGraphicsAPI_TypeIsValidForPlatform(apiType)) {
            std::cout << "ERROR: The provided Graphics API is not valid for this platform." << std::endl;
            DEBUG_BREAK;
        }
    }
    ~OpenXRTutorialChapter4() = default;

    void Run() {
        CreateInstance();
        CreateDebugMessenger();

        GetInstanceProperties();
        GetSystemID();

#if XR_DOCS_CHAPTER_VERSION >= XR_DOCS_CHAPTER_4_1
        CreateActionSet();
#endif

#if XR_DOCS_CHAPTER_VERSION >= XR_DOCS_CHAPTER_3_1
        GetViewConfigurationViews();
#endif
#if XR_DOCS_CHAPTER_VERSION >= XR_DOCS_CHAPTER_3_2
        GetEnvirmentBlendModes();
#endif

#if XR_DOCS_CHAPTER_VERSION >= XR_DOCS_CHAPTER_2_2
        CreateSession();
        CreateResources();

#if XR_DOCS_CHAPTER_VERSION >= XR_DOCS_CHAPTER_4_1
        CreateActionPoses();
        AttachActionSet();
#endif

#if XR_DOCS_CHAPTER_VERSION >= XR_DOCS_CHAPTER_3_2
        CreateReferenceSpace();
#endif
#if XR_DOCS_CHAPTER_VERSION >= XR_DOCS_CHAPTER_3_1
        CreateSwapchain();
#endif
#endif

#if XR_DOCS_CHAPTER_VERSION >= XR_DOCS_CHAPTER_2_3
        while (applicationRunning) {
            PollSystemEvents();
            PollEvents();
            if (sessionRunning) {
                RenderFrame();
            }
        }
#endif

#if XR_DOCS_CHAPTER_VERSION >= XR_DOCS_CHAPTER_3_1
        DestroySwapchain();
#endif
#if XR_DOCS_CHAPTER_VERSION >= XR_DOCS_CHAPTER_3_2
        DestroyReferenceSpace();
#endif
#if XR_DOCS_CHAPTER_VERSION >= XR_DOCS_CHAPTER_2_2
        DestroyResources();
        DestroySession();
#endif

        DestroyDebugMessenger();
        DestroyInstance();
    }

private:
    void CreateInstance() {
        XrApplicationInfo AI;
        strcpy(AI.applicationName, "OpenXR Tutorial Chapter 4");
        AI.applicationVersion = 1;
        strcpy(AI.engineName, "OpenXR Engine");
        AI.engineVersion = 1;
        AI.apiVersion = XR_CURRENT_API_VERSION;

        // Add additional instance layers/extensions
        {
            instanceExtensions.push_back(XR_EXT_DEBUG_UTILS_EXTENSION_NAME);
            instanceExtensions.push_back(GetGraphicsAPIInstanceExtensionString(apiType));
        }

        uint32_t apiLayerCount = 0;
        std::vector<XrApiLayerProperties> apiLayerProperties;
        OPENXR_CHECK(xrEnumerateApiLayerProperties(0, &apiLayerCount, nullptr), "Failed to enumerate ApiLayerProperties.");
        apiLayerProperties.resize(apiLayerCount, {XR_TYPE_API_LAYER_PROPERTIES});

        OPENXR_CHECK(xrEnumerateApiLayerProperties(apiLayerCount, &apiLayerCount, apiLayerProperties.data()), "Failed to enumerate ApiLayerProperties.");
        for (auto &requestLayer : apiLayers) {
            for (auto &layerProperty : apiLayerProperties) {
                if (strcmp(requestLayer.c_str(), layerProperty.layerName)) {
                    continue;
                } else {
                    activeAPILayers.push_back(requestLayer.c_str());
                    break;
                }
            }
        }

        uint32_t extensionCount = 0;
        std::vector<XrExtensionProperties> extensionProperties;
        OPENXR_CHECK(xrEnumerateInstanceExtensionProperties(nullptr, 0, &extensionCount, nullptr), "Failed to enumerate InstanceExtensionProperties.");
        extensionProperties.resize(extensionCount, {XR_TYPE_EXTENSION_PROPERTIES});

        OPENXR_CHECK(xrEnumerateInstanceExtensionProperties(nullptr, extensionCount, &extensionCount, extensionProperties.data()), "Failed to enumerate InstanceExtensionProperties.");
        for (auto &requestExtension : instanceExtensions) {
            for (auto &extensionProperty : extensionProperties) {
                if (strcmp(requestExtension.c_str(), extensionProperty.extensionName)) {
                    continue;
                } else {
                    activeInstanceExtensions.push_back(requestExtension.c_str());
                    break;
                }
            }
        }

        XrInstanceCreateInfo instanceCI{XR_TYPE_INSTANCE_CREATE_INFO};
        instanceCI.createFlags = 0;
        instanceCI.applicationInfo = AI;
        instanceCI.enabledApiLayerCount = static_cast<uint32_t>(activeAPILayers.size());
        instanceCI.enabledApiLayerNames = activeAPILayers.data();
        instanceCI.enabledExtensionCount = static_cast<uint32_t>(activeInstanceExtensions.size());
        instanceCI.enabledExtensionNames = activeInstanceExtensions.data();
        OPENXR_CHECK(xrCreateInstance(&instanceCI, &xrInstance), "Failed to create Instance.");
    }

    void DestroyInstance() {
        OPENXR_CHECK(xrDestroyInstance(xrInstance), "Failed to destroy Instance.");
    }

    void CreateDebugMessenger() {
        if (IsStringInVector(activeInstanceExtensions, XR_EXT_DEBUG_UTILS_EXTENSION_NAME)) {
            debugUtilsMessenger = CreateOpenXRDebugUtilsMessenger(xrInstance);
        }
    }
    void DestroyDebugMessenger() {
        if (IsStringInVector(activeInstanceExtensions, XR_EXT_DEBUG_UTILS_EXTENSION_NAME)) {
            DestroyOpenXRDebugUtilsMessenger(xrInstance, debugUtilsMessenger);
        }
    }

    void GetInstanceProperties() {
        XrInstanceProperties instanceProperties{XR_TYPE_INSTANCE_PROPERTIES};
        OPENXR_CHECK(xrGetInstanceProperties(xrInstance, &instanceProperties), "Failed to get InstanceProperties.");

        std::cout << "OpenXR Runtime: " << instanceProperties.runtimeName << " - ";
        std::cout << XR_VERSION_MAJOR(instanceProperties.runtimeVersion) << ".";
        std::cout << XR_VERSION_MINOR(instanceProperties.runtimeVersion) << ".";
        std::cout << XR_VERSION_PATCH(instanceProperties.runtimeVersion) << std::endl;
    }

    void GetSystemID() {
        XrSystemGetInfo systemGI{XR_TYPE_SYSTEM_GET_INFO};
        systemGI.formFactor = formFactor;
        OPENXR_CHECK(xrGetSystem(xrInstance, &systemGI, &systemID), "Failed to get SystemID.");

        XrSystemProperties systemProperties{XR_TYPE_SYSTEM_PROPERTIES};
        OPENXR_CHECK(xrGetSystemProperties(xrInstance, systemID, &systemProperties), "Failed to get SystemProperties.");
    }

// XR_DOCS_TAG_BEGIN_CreateActionSet
    void CreateActionSet() {
        XrActionSetCreateInfo actionset_info = {XR_TYPE_ACTION_SET_CREATE_INFO};
        strcpy_s(actionset_info.actionSetName, XR_MAX_ACTION_SET_NAME_SIZE, "openxr-tutorial-actionset");
        strcpy_s(actionset_info.localizedActionSetName, XR_MAX_LOCALIZED_ACTION_SET_NAME_SIZE, "OpenXR Tutorial ActionSet");
        OPENXR_CHECK(xrCreateActionSet(xrInstance, &actionset_info, &actionSet), "xrCreateActionSet");
        // Now we create our actions:

        auto CreateAction = [this](XrAction &xrAction, const char *name, XrActionType xrActionType) {
            XrActionCreateInfo action_info = {XR_TYPE_ACTION_CREATE_INFO};
            action_info.actionType = xrActionType;
            strcpy_s(action_info.actionName, XR_MAX_ACTION_NAME_SIZE, name);
            strcpy_s(action_info.localizedActionName, XR_MAX_LOCALIZED_ACTION_NAME_SIZE, name);
            OPENXR_CHECK(xrCreateAction(actionSet, &action_info, &xrAction), "Failed to create xrAction.");
        };
        CreateAction(xrActionSelect, "select", XR_ACTION_TYPE_BOOLEAN_INPUT);
        CreateAction(xrActionTrigger, "trigger", XR_ACTION_TYPE_FLOAT_INPUT);
        CreateAction(xrActionLeftGripPose, "left-grip", XR_ACTION_TYPE_POSE_INPUT);
        CreateAction(xrActionRightHaptic, "right-haptic", XR_ACTION_TYPE_VIBRATION_OUTPUT);
	}
// XR_DOCS_TAG_END_CreateActionSet
// XR_DOCS_TAG_BEGIN_SuggestBindings
    void SuggestBindings() {
        InteractionProfile khrSimpleIP;
        khrSimpleIP.Init(xrInstance, "/interaction_profiles/khr/simple_controller"
							,{
										 {xrActionSelect, "/user/hand/left/input/select/click"}
										,{xrActionTrigger, "/user/hand/right/input/trigger/value"}
										,{xrActionLeftGripPose, "/user/hand/left/input/grip/pose"}
										,{xrActionRightHaptic, "/user/hand/right/output/haptic"}
								   });
        // The application can call xrSuggestInteractionProfileBindings once per interaction profile that it supports.
        XrInteractionProfileSuggestedBinding suggested_binds = {XR_TYPE_INTERACTION_PROFILE_SUGGESTED_BINDING};
        suggested_binds.interactionProfile = khrSimpleIP.profilePath;
        suggested_binds.suggestedBindings = khrSimpleIP.xrActionSuggestedBindings.data();
        suggested_binds.countSuggestedBindings = (uint32_t)khrSimpleIP.xrActionSuggestedBindings.size();
        OPENXR_CHECK(xrSuggestInteractionProfileBindings(xrInstance, &suggested_binds), "xrSuggestInteractionProfileBindings failed.");
    }
// XR_DOCS_TAG_END_SuggestBindings
// XR_DOCS_TAG_BEGIN_CreateActionPoses
    void CreateActionPoses() {
        // Create an xrSpace for a pose action.
        auto CreateActionPoseSpace = [this](XrSession session, XrAction xrAction) -> XrSpace {
            // Create frame of reference for a pose action
            XrActionSpaceCreateInfo action_space_info = {XR_TYPE_ACTION_SPACE_CREATE_INFO};
            action_space_info.action = xrAction;
            const XrPosef xr_pose_identity = {{0, 0, 0, 1.0f}, {0, 0, 0}};
            action_space_info.poseInActionSpace = xr_pose_identity;
            XrSpace xrSpace;
            OPENXR_CHECK(xrCreateActionSpace(session, &action_space_info, &xrSpace), "Failed to create Action Space.");
            return xrSpace;
        };
        xrSpaceLeftGripPose = CreateActionPoseSpace(session, xrActionLeftGripPose);
    }
// XR_DOCS_TAG_END_CreateActionPoses
// XR_DOCS_TAG_BEGIN_AttachActionSet
    void AttachActionSet() {
        // Attach the action set we just made to the session. We could attach multiple action sets!
        XrSessionActionSetsAttachInfo attach_info = {XR_TYPE_SESSION_ACTION_SETS_ATTACH_INFO};
        attach_info.countActionSets = 1;
        attach_info.actionSets = &actionSet;
        OPENXR_CHECK(xrAttachSessionActionSets(session, &attach_info), "Failed to attach ActionSet to Session.");
    }
// XR_DOCS_TAG_END_AttachActionSet
    void GetEnvirmentBlendModes() {
        uint32_t environmentBlendModeSize = 0;
        OPENXR_CHECK(xrEnumerateEnvironmentBlendModes(xrInstance, systemID, viewConfiguration, 0, &environmentBlendModeSize, nullptr), "Failed to enumerate ViewConfigurationViews.");
        environmentBlendModes.resize(environmentBlendModeSize);
        OPENXR_CHECK(xrEnumerateEnvironmentBlendModes(xrInstance, systemID, viewConfiguration, environmentBlendModeSize, &environmentBlendModeSize, environmentBlendModes.data()), "Failed to enumerate ViewConfigurationViews.");
    }

    void GetViewConfigurationViews() {
        uint32_t viewConfigurationViewSize = 0;
        OPENXR_CHECK(xrEnumerateViewConfigurationViews(xrInstance, systemID, viewConfiguration, 0, &viewConfigurationViewSize, nullptr), "Failed to enumerate ViewConfigurationViews.");
        viewConfigurationViews.resize(viewConfigurationViewSize, {XR_TYPE_VIEW_CONFIGURATION_VIEW});
        OPENXR_CHECK(xrEnumerateViewConfigurationViews(xrInstance, systemID, viewConfiguration, viewConfigurationViewSize, &viewConfigurationViewSize, viewConfigurationViews.data()), "Failed to enumerate ViewConfigurationViews.");
    }

    void CreateSession() {
        XrSessionCreateInfo sessionCI{XR_TYPE_SESSION_CREATE_INFO};

        if (apiType == D3D11) {
#if defined(XR_USE_GRAPHICS_API_D3D11)
            graphicsAPI = std::make_unique<GraphicsAPI_D3D11>(xrInstance, systemID);
#endif
        } else if (apiType == D3D12) {
#if defined(XR_USE_GRAPHICS_API_D3D12)
            graphicsAPI = std::make_unique<GraphicsAPI_D3D12>(xrInstance, systemID);
#endif
        } else if (apiType == OPENGL) {
#if defined(XR_USE_GRAPHICS_API_OPENGL)
            graphicsAPI = std::make_unique<GraphicsAPI_OpenGL>(xrInstance, systemID);
#endif
        } else if (apiType == OPENGL_ES) {
#if defined(XR_USE_GRAPHICS_API_OPENGL_ES)
            graphicsAPI = std::make_unique<GraphicsAPI_OpenGL_ES>(xrInstance, systemID);
#endif
        } else if (apiType == VULKAN) {
#if defined(XR_USE_GRAPHICS_API_VULKAN)
            graphicsAPI = std::make_unique<GraphicsAPI_Vulkan>(xrInstance, systemID);
#endif
        } else {
            std::cout << "ERROR: Unknown Graphics API." << std::endl;
            DEBUG_BREAK;
        }
        sessionCI.next = graphicsAPI->GetGraphicsBinding();
        sessionCI.createFlags = 0;
        sessionCI.systemId = systemID;

        OPENXR_CHECK(xrCreateSession(xrInstance, &sessionCI, &session), "Failed to create Session.");
    }

    void DestroySession() {
        OPENXR_CHECK(xrDestroySession(session), "Failed to destroy Session.");
    }
	
	struct CameraConstants
	{
		XrMatrix4x4f worldViewProj;
		XrMatrix4x4f world;
	};
	CameraConstants cameraConstants;
    void CreateResources() {
		// Vertices for a 1x1x1 meter cube. (Left/Right, Top/Bottom, Front/Back)
		constexpr XrVector4f vertexPositions[]={ {-0.5f, -0.5f, -0.5f, 1.f}
											,{-0.5f, -0.5f,  0.5f, 1.f}
											,{-0.5f,  0.5f, -0.5f, 1.f}
											,{-0.5f,  0.5f,  0.5f, 1.f}
											,{ 0.5f, -0.5f, -0.5f, 1.f}
											,{ 0.5f, -0.5f,  0.5f, 1.f}
											,{ 0.5f,  0.5f, -0.5f, 1.f}
											,{ 0.5f,  0.5f,  0.5f, 1.f}};

		#define CUBE_SIDE(V1, V2, V3, V4, V5, V6) vertexPositions[V6], vertexPositions[V5], vertexPositions[V4], vertexPositions[V3], vertexPositions[V2], vertexPositions[V1],

		XrVector4f cubeVertices[] = {
			CUBE_SIDE(2, 1, 0, 2, 3, 1)		// -X
			CUBE_SIDE(6, 4, 5, 6, 5, 7)     // +X
			CUBE_SIDE(0, 1, 5, 0, 5, 4)	// -Y
			CUBE_SIDE(2, 6, 7, 2, 7, 3)    // +Y
			CUBE_SIDE(0, 4, 6, 0, 6, 2)	// -Z
			CUBE_SIDE(1, 3, 7, 1, 7, 5)    // +Z
		};

		// Winding order is clockwise. Each side uses a different color.
		uint32_t cubeIndices[36] = {
			0,  1,  2,  3,  4,  5,   // -X
			6,  7,  8,  9,  10, 11,  // +X
			12, 13, 14, 15, 16, 17,  // -Y
			18, 19, 20, 21, 22, 23,  // +Y
			24, 25, 26, 27, 28, 29,  // -Z
			30, 31, 32, 33, 34, 35,  // +Z
		};
        vertexBuffer = graphicsAPI->CreateBuffer(
            {GraphicsAPI::BufferCreateInfo::Type::VERTEX, sizeof(float) * 4, sizeof(cubeVertices),
             &cubeVertices, false});

        indexBuffer = graphicsAPI->CreateBuffer(
            {GraphicsAPI::BufferCreateInfo::Type::INDEX, sizeof(uint32_t), sizeof(cubeIndices),
             &cubeIndices, false});

        float colour[4] = {1.0f, 0.0f, 0.0f, 1.0f};

        uniformBuffer_Frag = graphicsAPI->CreateBuffer(
            {GraphicsAPI::BufferCreateInfo::Type::UNIFORM, 0, sizeof(colour), colour, false});
			
        uniformBuffer_Vert = graphicsAPI->CreateBuffer(
            {GraphicsAPI::BufferCreateInfo::Type::UNIFORM, 0, sizeof(CameraConstants), &cameraConstants, false});

        if (apiType == OPENGL || apiType == VULKAN) {
            std::string vertexSource = R"(
                #version 450
                //Color Vertex Shader
				layout(std140, binding = 1) uniform CameraConstants
				{
					mat4 worldViewProj;
					mat4 world;
				};
                layout(location = 0) in vec4 a_Positions;
                void main()
                {
                    gl_Position = worldViewProj*a_Positions;
                })";
            vertexShader = graphicsAPI->CreateShader({GraphicsAPI::ShaderCreateInfo::Type::VERTEX, vertexSource.data(), vertexSource.size()});

            std::string fragmentSource = R"(
                #version 450
                //Texture Fragment Shader
                layout(location = 0) out vec4 o_Color;
                layout(std140, binding = 0) uniform Data
                {
                	vec4 color;
                } d_Data;
                void main()
                {
                    o_Color = d_Data.color;
                })";
            fragmentShader = graphicsAPI->CreateShader({GraphicsAPI::ShaderCreateInfo::Type::FRAGMENT, fragmentSource.data(), fragmentSource.size()});
        } else if (apiType == OPENGL_ES) {
            std::string vertexSource = R"(
                #version 310 es
                //Color Vertex Shader
				layout(std140, binding = 1) uniform CameraConstants
				{
					mat4 worldViewProj;
					mat4 world;
				};
                layout(location = 0) in highp vec4 a_Positions;
                layout(location = 0) out highp vec2 o_TexCoord;
                void main()
                {
                    gl_Position = worldViewProj*a_Positions;
                    int face=gl_VertexID/6;
                    o_TexCoord=vec2(float(face),0);
                })";
            vertexShader = graphicsAPI->CreateShader({GraphicsAPI::ShaderCreateInfo::Type::VERTEX, vertexSource.data(), vertexSource.size()});

            std::string fragmentSource = R"(
                #version 310 es
                //Color Fragment Shader
                layout(location = 0) in highp vec2 i_TexCoord;
                layout(location = 0) out highp vec4 o_Color;
                layout(std140, binding = 0) uniform Data
                {
                	highp vec4 color;
                } d_Data;
                
                void main()
                {
                    highp vec3 colours[6];
                    colours[0]=vec3(1.0,0,0);
                    colours[1]=vec3(0.1,0,0);
                    colours[2]=vec3(0,1.0,0);
                    colours[3]=vec3(0,0.1,0);
                    colours[4]=vec3(0,0,1.0);
                    colours[5]=vec3(0,0,0.1);
                    int i=int(i_TexCoord.x);
                	o_Color = d_Data.color;
                	o_Color.rgb = colours[i];
                })";
            fragmentShader = graphicsAPI->CreateShader({GraphicsAPI::ShaderCreateInfo::Type::FRAGMENT, fragmentSource.data(), fragmentSource.size()});
        } else if (apiType == D3D11  || apiType == D3D12) {
            std::string vertexSource = R"(
                //Color Vertex Shader
                
                struct VS_IN
                {
                    float4 a_Positions : TEXCOORD0;
                };
                
                struct VS_OUT
                {
                    float4 o_Position : SV_Position;
                };
                
                VS_OUT main(VS_IN IN)
                {
                    VS_OUT OUT;
                    OUT.o_Position = IN.a_Positions;
                    return OUT;
                })";
            vertexShader = graphicsAPI->CreateShader({GraphicsAPI::ShaderCreateInfo::Type::VERTEX, vertexSource.data(), vertexSource.size()});

            std::string fragmentSource = R"(
                //Color Fragment Shader
                
                struct PS_OUT
                {
                    float4 o_Color : SV_Target0;
                };
                
                cbuffer Data : register(b0)
                {
                    float4 d_Data_color;
                };
                
                PS_OUT main()
                {
                    PS_OUT OUT;
                    OUT.o_Color = d_Data_color;
                    return OUT;
                })";
            fragmentShader = graphicsAPI->CreateShader({GraphicsAPI::ShaderCreateInfo::Type::FRAGMENT, fragmentSource.data(), fragmentSource.size()});
        }


        GraphicsAPI::PipelineCreateInfo pipelineCI;
        pipelineCI.shaders = {vertexShader, fragmentShader};
        pipelineCI.vertexInputState.attributes = {{0, 0, GraphicsAPI::VertexType::VEC4, 0, "TEXCOORD"}};
        pipelineCI.vertexInputState.bindings = {{0, 0, 4 * sizeof(float)}};
        pipelineCI.inputAssemblyState = {GraphicsAPI::PrimitiveTopology::TRIANGLE_LIST, false};
        pipelineCI.rasterisationState = {false, false, GraphicsAPI::PolygonMode::FILL, GraphicsAPI::CullMode::BACK, GraphicsAPI::FrontFace::COUNTER_CLOCKWISE, false, 0.0f, 0.0f, 0.0f, 1.0f};
        pipelineCI.multisampleState = {1, false, 1.0f, 0, false, false};
        pipelineCI.depthStencilState = {false, false, GraphicsAPI::CompareOp::GREATER, false, false, {}, {}, 0.0f, 1.0f};
        pipelineCI.colourBlendState = {false, GraphicsAPI::LogicOp::NO_OP, {{true, GraphicsAPI::BlendFactor::SRC_ALPHA, GraphicsAPI::BlendFactor::ONE_MINUS_SRC_ALPHA, GraphicsAPI::BlendOp::ADD, GraphicsAPI::BlendFactor::ONE, GraphicsAPI::BlendFactor::ZERO, GraphicsAPI::BlendOp::ADD, (GraphicsAPI::ColourComponentBit)15}}, {0.0f, 0.0f, 0.0f, 0.0f}};
        pipeline = graphicsAPI->CreatePipeline(pipelineCI);
    }
    void DestroyResources() {
        graphicsAPI->DestroyPipeline(pipeline);
        graphicsAPI->DestroyShader(fragmentShader);
        graphicsAPI->DestroyShader(vertexShader);
        graphicsAPI->DestroyBuffer(uniformBuffer_Vert);
        graphicsAPI->DestroyBuffer(uniformBuffer_Frag);
        graphicsAPI->DestroyBuffer(indexBuffer);
        graphicsAPI->DestroyBuffer(vertexBuffer);
    }

    void PollEvents() {
        XrResult result = XR_SUCCESS;
        do {
            XrEventDataBuffer eventData{XR_TYPE_EVENT_DATA_BUFFER};
            result = xrPollEvent(xrInstance, &eventData);

            switch (eventData.type) {
            case XR_TYPE_EVENT_DATA_EVENTS_LOST: {
                XrEventDataEventsLost *eventsLost = reinterpret_cast<XrEventDataEventsLost *>(&eventData);
                std::cout << "WARN: OPENXR: Events Lost: " << eventsLost->lostEventCount << std::endl;
                break;
            }
            case XR_TYPE_EVENT_DATA_INSTANCE_LOSS_PENDING: {
                XrEventDataInstanceLossPending *instanceLossPending = reinterpret_cast<XrEventDataInstanceLossPending *>(&eventData);
                std::cout << "WARN: OPENXR: Instance Loss Pending at: " << instanceLossPending->lossTime << std::endl;
                sessionRunning = false;
                applicationRunning = false;
                break;
            }
            case XR_TYPE_EVENT_DATA_INTERACTION_PROFILE_CHANGED: {
                XrEventDataInteractionProfileChanged *interactionProfileChanged = reinterpret_cast<XrEventDataInteractionProfileChanged *>(&eventData);
                std::cout << "WARN: OPENXR: Interaction Profile changed for Session: " << interactionProfileChanged->session << std::endl;
                break;
            }
            case XR_TYPE_EVENT_DATA_REFERENCE_SPACE_CHANGE_PENDING: {
                XrEventDataReferenceSpaceChangePending *referenceSpaceChangePending = reinterpret_cast<XrEventDataReferenceSpaceChangePending *>(&eventData);
                std::cout << "WARN: OPENXR: Reference Space Change pending for Session: " << referenceSpaceChangePending->session << std::endl;
                break;
            }
            case XR_TYPE_EVENT_DATA_SESSION_STATE_CHANGED: {
                XrEventDataSessionStateChanged *sessionStateChanged = reinterpret_cast<XrEventDataSessionStateChanged *>(&eventData);

                if (sessionStateChanged->state == XR_SESSION_STATE_READY) {
                    XrSessionBeginInfo sessionBeginInfo{XR_TYPE_SESSION_BEGIN_INFO};
                    sessionBeginInfo.primaryViewConfigurationType = viewConfiguration;
                    OPENXR_CHECK(xrBeginSession(session, &sessionBeginInfo), "Failed to begin Session.");
                    sessionRunning = true;
                }
                if (sessionStateChanged->state == XR_SESSION_STATE_STOPPING) {
                    OPENXR_CHECK(xrEndSession(session), "Failed to end Session.");
                    sessionRunning = false;
                }
                if (sessionStateChanged->state == XR_SESSION_STATE_EXITING) {
                    sessionRunning = false;
                    applicationRunning = false;
                }
                sessionState = sessionStateChanged->state;
                break;
            }
            default: {
                break;
            }
            }

        } while (result == XR_SUCCESS);
    }
	
	void pollActions(XrTime predictedTime)
	{
		// Update our action set with up-to-date input data!
		XrActiveActionSet action_set = { };
		action_set.actionSet = actionSet;
		action_set.subactionPath = XR_NULL_PATH;

		XrActionsSyncInfo sync_info = { XR_TYPE_ACTIONS_SYNC_INFO };
		sync_info.countActiveActionSets = 1;
		sync_info.activeActionSets = &action_set;
		xrSyncActions(session, &sync_info);

		//xrAction xrActionSelect;
		//xrAction xrActionTrigger;
		//xrAction xrActionLeftGripPose;
		//xrAction xrActionRightHaptic;
		//xrSpace xrSpaceLeftGripPose;
		XrActionStateGetInfo get_info = { XR_TYPE_ACTION_STATE_GET_INFO };
		
		XrActionStatePose pose_state	= { XR_TYPE_ACTION_STATE_POSE };
		get_info.action					= xrActionLeftGripPose;
		xrGetActionStatePose(session, &get_info, &pose_state);
		if(pose_state.isActive)
		{
			XrSpaceLocation space_location = { XR_TYPE_SPACE_LOCATION };
			XrResult		res = xrLocateSpace(xrSpaceLeftGripPose, localOrStageSpace, predictedTime, &space_location);
			if (XR_UNQUALIFIED_SUCCESS(res) &&
				(space_location.locationFlags & XR_SPACE_LOCATION_POSITION_VALID_BIT) != 0 &&
				(space_location.locationFlags & XR_SPACE_LOCATION_ORIENTATION_VALID_BIT) != 0)
			{
				xrPosefLeftGripPose=space_location.pose;
			}
		}
		XrActionStateBoolean bool_state	= { XR_TYPE_ACTION_STATE_BOOLEAN };
		get_info.action					= xrActionSelect;
		xrGetActionStateBoolean(session, &get_info, &bool_state);
		//bool_state.currentState;
		
		XrActionStateFloat float_state	= { XR_TYPE_ACTION_STATE_FLOAT };
		get_info.action					= xrActionTrigger;
		xrGetActionStateFloat(session, &get_info, &float_state);
		//bool_state.currentState;
	}
	
// XR_DOCS_TAG_BEGIN_CreateReferenceSpace
    void CreateReferenceSpace() {
        XrReferenceSpaceCreateInfo referenceSpaceCI{XR_TYPE_REFERENCE_SPACE_CREATE_INFO};
        referenceSpaceCI.referenceSpaceType = XR_REFERENCE_SPACE_TYPE_LOCAL;
        referenceSpaceCI.poseInReferenceSpace = {{0.0f, 0.0f, 0.0f, 1.0f}, {0.0f, 0.0f, 0.0f}};
        OPENXR_CHECK(xrCreateReferenceSpace(session, &referenceSpaceCI, &localOrStageSpace), "Failed to create ReferenceSpace.");
    }
// XR_DOCS_TAG_END_CreateReferenceSpace

// XR_DOCS_TAG_BEGIN_DestroyReferenceSpace
    void DestroyReferenceSpace() {
        OPENXR_CHECK(xrDestroySpace(localOrStageSpace), "Failed to destroy Space.")
    }
// XR_DOCS_TAG_END_DestroyReferenceSpace

    void CreateSwapchain() {
        uint32_t formatSize = 0;
        OPENXR_CHECK(xrEnumerateSwapchainFormats(session, 0, &formatSize, nullptr), "Failed to enumerate Swapchain Formats");
        std::vector<int64_t> formats(formatSize);
        OPENXR_CHECK(xrEnumerateSwapchainFormats(session, formatSize, &formatSize, formats.data()), "Failed to enumerate Swapchain Formats");

        // Check the two views for stereo are the same
        if (viewConfiguration == XR_VIEW_CONFIGURATION_TYPE_PRIMARY_STEREO && viewConfigurationViews.size() == 2) {
            bool viewWidthsSame = viewConfigurationViews[0].recommendedImageRectWidth == viewConfigurationViews[1].recommendedImageRectWidth;
            bool viewHeightsSame = viewConfigurationViews[0].recommendedImageRectHeight == viewConfigurationViews[1].recommendedImageRectHeight;
            if (!viewWidthsSame || !viewHeightsSame) {
                std::cout << "ERROR: The two views for stereo are not the same." << std::endl;
                DEBUG_BREAK;
            }
        }
        const XrViewConfigurationView &viewConfigurationView = viewConfigurationViews[0];

        swapchainAndDepthImages.resize(viewConfigurationViews.size());
        for (SwapchainAndDepthImage &swapchainAndDepthImage : swapchainAndDepthImages) {
            XrSwapchainCreateInfo swapchainCI{XR_TYPE_SWAPCHAIN_CREATE_INFO};
            swapchainCI.createFlags = 0;
            swapchainCI.usageFlags = XR_SWAPCHAIN_USAGE_SAMPLED_BIT | XR_SWAPCHAIN_USAGE_COLOR_ATTACHMENT_BIT;
            swapchainCI.format = graphicsAPI->SelectSwapchainFormat(formats);
            swapchainCI.sampleCount = viewConfigurationView.recommendedSwapchainSampleCount;
            swapchainCI.width = viewConfigurationView.recommendedImageRectWidth;
            swapchainCI.height = viewConfigurationView.recommendedImageRectHeight;
            swapchainCI.faceCount = 1;
            swapchainCI.arraySize = 1;
            swapchainCI.mipCount = 1;
            OPENXR_CHECK(xrCreateSwapchain(session, &swapchainCI, &swapchainAndDepthImage.swapchain), "Failed to create Swapchain");
            swapchainAndDepthImage.swapchainFormat = swapchainCI.format;

            uint32_t swapchainImageCount = 0;
            OPENXR_CHECK(xrEnumerateSwapchainImages(swapchainAndDepthImage.swapchain, 0, &swapchainImageCount, nullptr), "Failed to enumerate Swapchain Images.");
            XrSwapchainImageBaseHeader *swapchainImages = graphicsAPI->AllocateSwapchainImageData(swapchainImageCount);
            OPENXR_CHECK(xrEnumerateSwapchainImages(swapchainAndDepthImage.swapchain, swapchainImageCount, &swapchainImageCount, swapchainImages), "Failed to enumerate Swapchain Images.");

            GraphicsAPI::ImageCreateInfo depthImageCI;
            depthImageCI.dimension = 2;
            depthImageCI.width = viewConfigurationView.recommendedImageRectWidth;
            depthImageCI.height = viewConfigurationView.recommendedImageRectHeight;
            depthImageCI.depth = 1;
            depthImageCI.mipLevels = 1;
            depthImageCI.arrayLayers = 1;
            depthImageCI.sampleCount = 1;
            depthImageCI.format = graphicsAPI->GetDepthFormat();
            depthImageCI.cubemap = false;
            depthImageCI.colorAttachment = false;
            depthImageCI.depthAttachment = true;
            depthImageCI.sampled = false;
            swapchainAndDepthImage.depthImage = graphicsAPI->CreateImage(depthImageCI);

            for (uint32_t i = 0; i < swapchainImageCount; i++) {
                GraphicsAPI::ImageViewCreateInfo imageViewCI;
                imageViewCI.image = graphicsAPI->GetSwapchainImage(i);
                imageViewCI.type = GraphicsAPI::ImageViewCreateInfo::Type::RTV;
                imageViewCI.view = GraphicsAPI::ImageViewCreateInfo::View::TYPE_2D;
                imageViewCI.format = swapchainAndDepthImage.swapchainFormat;
                imageViewCI.aspect = GraphicsAPI::ImageViewCreateInfo::Aspect::COLOR_BIT;
                imageViewCI.baseMipLevel = 0;
                imageViewCI.levelCount = 1;
                imageViewCI.baseArrayLayer = 0;
                imageViewCI.layerCount = 1;
                swapchainAndDepthImage.colorImageViews.push_back(graphicsAPI->CreateImageView(imageViewCI));
            }

            GraphicsAPI::ImageViewCreateInfo imageViewCI;
            imageViewCI.image = swapchainAndDepthImage.depthImage;
            imageViewCI.type = GraphicsAPI::ImageViewCreateInfo::Type::DSV;
            imageViewCI.view = GraphicsAPI::ImageViewCreateInfo::View::TYPE_2D;
            imageViewCI.format = graphicsAPI->GetDepthFormat();
            imageViewCI.aspect = GraphicsAPI::ImageViewCreateInfo::Aspect::DEPTH_BIT;
            imageViewCI.baseMipLevel = 0;
            imageViewCI.levelCount = 1;
            imageViewCI.baseArrayLayer = 0;
            imageViewCI.layerCount = 1;
            swapchainAndDepthImage.depthImageView = graphicsAPI->CreateImageView(imageViewCI);
        }
    }

    void DestroySwapchain() {
        for (SwapchainAndDepthImage &swapchainAndDepthImage : swapchainAndDepthImages) {
            graphicsAPI->DestroyImageView(swapchainAndDepthImage.depthImageView);
            for (void *&colorImageView : swapchainAndDepthImage.colorImageViews) {
                graphicsAPI->DestroyImageView(colorImageView);
            }

            graphicsAPI->DestroyImage(swapchainAndDepthImage.depthImage);

            OPENXR_CHECK(xrDestroySwapchain(swapchainAndDepthImage.swapchain), "Failed to destroy Swapchain");
        }
    }

    void RenderFrame() {
        if (XR_DOCS_CHAPTER_VERSION >= XR_DOCS_CHAPTER_3_2) {
            XrFrameState frameState{XR_TYPE_FRAME_STATE};
            XrFrameWaitInfo frameWaitInfo{XR_TYPE_FRAME_WAIT_INFO};
            OPENXR_CHECK(xrWaitFrame(session, &frameWaitInfo, &frameState), "Failed to wait for XR Frame.");

            XrFrameBeginInfo frameBeginInfo{XR_TYPE_FRAME_BEGIN_INFO};
            OPENXR_CHECK(xrBeginFrame(session, &frameBeginInfo), "Failed to begin the XR Frame.");

            bool rendered = false;
            XrCompositionLayerBaseHeader *layers[1] = {nullptr};
            XrCompositionLayerProjection layerProjection{XR_TYPE_COMPOSITION_LAYER_PROJECTION};
            std::vector<XrCompositionLayerProjectionView> layerProjectionViews;

            bool sessionActive = (sessionState == XR_SESSION_STATE_SYNCHRONIZED || sessionState == XR_SESSION_STATE_VISIBLE || sessionState == XR_SESSION_STATE_FOCUSED);
            if (sessionActive && frameState.shouldRender) {
                // poll actions here because they require a predicted display time
                pollActions(frameState.predictedDisplayTime);
                rendered = RenderLayer(frameState.predictedDisplayTime, layerProjection, layerProjectionViews);
                if (rendered) {
                    layers[0] = reinterpret_cast<XrCompositionLayerBaseHeader *>(&layerProjection);
                }
            }

            XrFrameEndInfo frameEndInfo{XR_TYPE_FRAME_END_INFO};
            frameEndInfo.displayTime = frameState.predictedDisplayTime;
            frameEndInfo.environmentBlendMode = environmentBlendModes[0];
            if (rendered) {
                frameEndInfo.layerCount = 1;
                frameEndInfo.layers = reinterpret_cast<XrCompositionLayerBaseHeader **>(&layers);
            } else {
                frameEndInfo.layerCount = 0;
                frameEndInfo.layers = nullptr;
            }
            OPENXR_CHECK(xrEndFrame(session, &frameEndInfo), "Failed to end the XR Frame.");
        }
    }

    bool RenderLayer(const XrTime &predictedDisplayTime, XrCompositionLayerProjection &layerProjection, std::vector<XrCompositionLayerProjectionView> &layerProjectionViews) {
        std::vector<XrView> views(viewConfigurationViews.size(), {XR_TYPE_VIEW});

        XrViewState viewState = {XR_TYPE_VIEW_STATE};
        XrViewLocateInfo viewLocateInfo = {XR_TYPE_VIEW_LOCATE_INFO};
        viewLocateInfo.viewConfigurationType = viewConfiguration;
        viewLocateInfo.displayTime = predictedDisplayTime;
        viewLocateInfo.space = localOrStageSpace;
        uint32_t viewCount = 0;
        XrResult result = xrLocateViews(session, &viewLocateInfo, &viewState, static_cast<uint32_t>(views.size()), &viewCount, views.data());
        if (result != XR_SUCCESS) {
            std::cout << "Failed to locate Views." << std::endl;
            return false;
        }

        layerProjectionViews.resize(viewCount, {XR_TYPE_COMPOSITION_LAYER_PROJECTION_VIEW});
        for (uint32_t i = 0; i < viewCount; i++) {
            uint32_t imageIndex = 0;
            XrSwapchainImageAcquireInfo acquireInfo{XR_TYPE_SWAPCHAIN_IMAGE_ACQUIRE_INFO};
            OPENXR_CHECK(xrAcquireSwapchainImage(swapchainAndDepthImages[i].swapchain, &acquireInfo, &imageIndex), "Failed to acquire Image from the Swapchian");

            XrSwapchainImageWaitInfo waitInfo = {XR_TYPE_SWAPCHAIN_IMAGE_WAIT_INFO};
            waitInfo.timeout = XR_INFINITE_DURATION;
            OPENXR_CHECK(xrWaitSwapchainImage(swapchainAndDepthImages[i].swapchain, &waitInfo), "Failed to wait for Image from the Swapchian");

            const uint32_t &width = viewConfigurationViews[i].recommendedImageRectWidth;
            const uint32_t &height = viewConfigurationViews[i].recommendedImageRectHeight;
            GraphicsAPI::Viewport viewport = {0.0f, 0.0f, (float)width, (float)height, 0.0f, 1.0f};
            GraphicsAPI::Rect2D scissor = {{(int32_t)0, (int32_t)0}, {width, height}};

            layerProjectionViews[i] = {XR_TYPE_COMPOSITION_LAYER_PROJECTION_VIEW};
            layerProjectionViews[i].pose = views[i].pose;
            layerProjectionViews[i].fov = views[i].fov;
            layerProjectionViews[i].subImage.swapchain = swapchainAndDepthImages[i].swapchain;
            layerProjectionViews[i].subImage.imageRect.offset.x = 0;
            layerProjectionViews[i].subImage.imageRect.offset.y = 0;
            layerProjectionViews[i].subImage.imageRect.extent.width = static_cast<int32_t>(width);
            layerProjectionViews[i].subImage.imageRect.extent.height = static_cast<int32_t>(height);
            layerProjectionViews[i].subImage.imageArrayIndex = 0;

			
			// Compute the view-projection transform.
			// Note all matrixes (including OpenXR's) are column-major, right-handed.
			const auto& pose = views[i].pose;
			XrMatrix4x4f proj;
			XrMatrix4x4f_CreateProjectionFov(&proj,OPENGL_ES, views[i].fov, 0.05f, 100.0f);
			XrMatrix4x4f toView;
			XrVector3f scale{1.f, 1.f, 1.f};
			XrMatrix4x4f_CreateTranslationRotationScale(&toView, &pose.position, &pose.orientation, &scale);
			XrMatrix4x4f view;
			XrMatrix4x4f_InvertRigidBody(&view, &toView);
			XrMatrix4x4f vp;
			XrMatrix4x4f_Multiply(&vp, &proj, &view);
			XrMatrix4x4f handModelMatrix;
            XrVector3f scale10cm{0.1f, 0.1f, 0.1f};
			XrMatrix4x4f_CreateTranslationRotationScale(&handModelMatrix, &xrPosefLeftGripPose.position, &xrPosefLeftGripPose.orientation, &scale10cm);

			XrMatrix4x4f_Multiply(&cameraConstants.worldViewProj, &vp, &handModelMatrix);
            graphicsAPI->BeginRendering();

            static float colour[4] = {1.0f, 0.0f, 0.0f, 1.0f};
            colour[1] += 0.005f;
            if (colour[1] > 1.0f)
                colour[1] = 0.0f;
            graphicsAPI->SetBufferData(uniformBuffer_Frag, 0, sizeof(colour), colour);

            graphicsAPI->ClearColor(swapchainAndDepthImages[i].colorImageViews[imageIndex], 0.47f, 0.17f, 0.56f, 1.0f);
            graphicsAPI->ClearDepth(swapchainAndDepthImages[i].depthImageView, 1.0f);

            graphicsAPI->SetRenderAttachments(&swapchainAndDepthImages[i].colorImageViews[imageIndex], 1, swapchainAndDepthImages[i].depthImageView);
            graphicsAPI->SetViewports(&viewport, 1);
            graphicsAPI->SetScissors(&scissor, 1);

            graphicsAPI->SetPipeline(pipeline);
<<<<<<< HEAD
            graphicsAPI->SetDescriptor({0, uniformBuffer_Frag, GraphicsAPI::DescriptorInfo::Type::BUFFER});
			graphicsAPI->SetBufferData(uniformBuffer_Vert,0,sizeof(CameraConstants),&cameraConstants);
            graphicsAPI->SetDescriptor({1, uniformBuffer_Vert, GraphicsAPI::DescriptorInfo::Type::BUFFER});
=======
            graphicsAPI->SetDescriptor({0, uniformBuffer_Frag, GraphicsAPI::DescriptorInfo::Type::BUFFER, GraphicsAPI::DescriptorInfo::Stage::FRAGMENT});
>>>>>>> b50e542c
            graphicsAPI->SetVertexBuffers(&vertexBuffer, 1);
            graphicsAPI->SetIndexBuffer(indexBuffer);

            graphicsAPI->DrawIndexed(36);

            graphicsAPI->EndRendering();

            XrSwapchainImageReleaseInfo releaseInfo{XR_TYPE_SWAPCHAIN_IMAGE_RELEASE_INFO};
            OPENXR_CHECK(xrReleaseSwapchainImage(swapchainAndDepthImages[i].swapchain, &releaseInfo), "Failed to release Image back to the Swapchian");
        };
        layerProjection.layerFlags = XR_COMPOSITION_LAYER_BLEND_TEXTURE_SOURCE_ALPHA_BIT | XR_COMPOSITION_LAYER_CORRECT_CHROMATIC_ABERRATION_BIT;
        layerProjection.space = localOrStageSpace;
        layerProjection.viewCount = static_cast<uint32_t>(layerProjectionViews.size());
        layerProjection.views = layerProjectionViews.data();

        return true;
    }

#if defined(__ANDROID__)
public:
    static android_app *androidApp;

    // Modified from https://github.com/KhronosGroup/OpenXR-SDK-Source/blob/d6b6d7a10bdcf8d4fe806b4f415fde3dd5726878/src/tests/hello_xr/main.cpp#L133C1-L189C2
    struct AndroidAppState {
        ANativeWindow *nativeWindow = nullptr;
        bool resumed = false;
    };
    static AndroidAppState androidAppState;

    // Process the next main command.
    static void AndroidAppHandleCmd(struct android_app *app, int32_t cmd) {
        AndroidAppState *appState = (AndroidAppState *)app->userData;

        switch (cmd) {
        // There is no APP_CMD_CREATE. The ANativeActivity creates the application thread from onCreate().
        // The application thread then calls android_main().
        case APP_CMD_START: {
            break;
        }
        case APP_CMD_RESUME: {
            appState->resumed = true;
            break;
        }
        case APP_CMD_PAUSE: {
            appState->resumed = false;
            break;
        }
        case APP_CMD_STOP: {
            break;
        }
        case APP_CMD_DESTROY: {
            appState->nativeWindow = nullptr;
            break;
        }
        case APP_CMD_INIT_WINDOW: {
            appState->nativeWindow = app->window;
            break;
        }
        case APP_CMD_TERM_WINDOW: {
            appState->nativeWindow = nullptr;
            break;
        }
        }
    }

private:
    void PollSystemEvents() {
        if (androidApp->destroyRequested != 0) {
            applicationRunning = false;
            return;
        }
        while (true) {
            struct android_poll_source *source = nullptr;
            int events = 0;
            const int timeoutMilliseconds = (!androidAppState.resumed && !sessionRunning && androidApp->destroyRequested == 0) ? -1 : 0;
            if (ALooper_pollAll(timeoutMilliseconds, nullptr, &events, (void **)&source) >= 0) {
                if (source != nullptr) {
                    source->process(androidApp, source);
                }
            } else {
                break;
            }
        }
    }
#else
    void PollSystemEvents() {
        return;
    }
#endif

private:
    XrInstance xrInstance = {};
    std::vector<const char *> activeAPILayers = {};
    std::vector<const char *> activeInstanceExtensions = {};
    std::vector<std::string> apiLayers = {};
    std::vector<std::string> instanceExtensions = {};

    XrDebugUtilsMessengerEXT debugUtilsMessenger = {};

    XrFormFactor formFactor = XR_FORM_FACTOR_HEAD_MOUNTED_DISPLAY;
    XrSystemId systemID = {};

    GraphicsAPI_Type apiType = UNKNOWN;
    std::unique_ptr<GraphicsAPI> graphicsAPI = nullptr;

    XrViewConfigurationType viewConfiguration = XR_VIEW_CONFIGURATION_TYPE_PRIMARY_STEREO;
    std::vector<XrViewConfigurationView> viewConfigurationViews;

    XrSession session = {};
    XrSessionState sessionState = XR_SESSION_STATE_UNKNOWN;
    bool applicationRunning = true;
    bool sessionRunning = false;

    struct SwapchainAndDepthImage {
        XrSwapchain swapchain{};
        int64_t swapchainFormat = 0;
        void *depthImage = nullptr;

        std::vector<void *> colorImageViews;
        void *depthImageView = nullptr;
    };
    std::vector<SwapchainAndDepthImage> swapchainAndDepthImages;

    std::vector<XrEnvironmentBlendMode> environmentBlendModes{};

    XrSpace localOrStageSpace{};

    void *vertexBuffer=nullptr;
    void *indexBuffer=nullptr;
    void *uniformBuffer_Vert=nullptr;
    void *uniformBuffer_Frag=nullptr;

    void *vertexShader=nullptr, *fragmentShader=nullptr;
    void *pipeline=nullptr;

// XR_DOCS_TAG_BEGIN_Actions
    XrActionSet actionSet;
	// The action for clicking the "select" button.
    XrAction xrActionSelect;
	// The action for squeezing the trigger control.
    XrAction xrActionTrigger;
	// The action haptic vibration of the right controller.
    XrAction xrActionRightHaptic;
	// The action for getting the left grip pose.
    XrAction xrActionLeftGripPose;
	// The space that represents the left grip pose.
    XrSpace xrSpaceLeftGripPose;
	// The current left grip pose obtained from the XrSpace.
	XrPosef xrPosefLeftGripPose;
// XR_DOCS_TAG_END_Actions	
// XR_DOCS_TAG_BEGIN_InteractionDefinitions
    struct InteractionProfileBinding {
        XrAction action;
        const char *complete_path = nullptr;
    };

    struct InteractionProfile {
        XrPath profilePath;
        std::vector<XrActionSuggestedBinding> xrActionSuggestedBindings;
        void Init(XrInstance &xrInstance, const char *pr, std::initializer_list<InteractionProfileBinding> bindings) {
            OPENXR_CHECK(xrStringToPath(xrInstance, pr, &profilePath), "Failed to create path from string.");
            xrActionSuggestedBindings.reserve(bindings.size());
            for (auto elem : bindings) {
                XrPath actionPath;
                OPENXR_CHECK(xrStringToPath(xrInstance, elem.complete_path, &actionPath), "Failed to create path from string.");
                xrActionSuggestedBindings.push_back({elem.action, actionPath});
            }
        }
    };
// XR_DOCS_TAG_END_InteractionDefinitions
};

void OpenXRTutorial_Main() {
    DebugOutput debugOutput;
    std::cout << "OpenXR Tutorial Chapter 4." << std::endl;
    OpenXRTutorialChapter4 app(OPENGL_ES);
    app.Run();
}

#if defined(_WIN32) || (defined(__linux__) && !defined(__ANDROID__))
// XR_DOCS_TAG_BEGIN_main_WIN32___linux__
int main(int argc, char **argv) {
    OpenXRTutorial_Main();
}
// XR_DOCS_TAG_END_main_WIN32___linux__
#elif (__ANDROID__)
android_app *OpenXRTutorialChapter4::androidApp = nullptr;
OpenXRTutorialChapter4::AndroidAppState OpenXRTutorialChapter4::androidAppState = {};

// XR_DOCS_TAG_BEGIN_android_main___ANDROID__
void android_main(struct android_app *app) {
    // Allow interaction with JNI and the JVM on this thread.
    // https://developer.android.com/training/articles/perf-jni#threads
    JNIEnv *env;
    app->activity->vm->AttachCurrentThread(&env, nullptr);

    XrInstance xrInstance = {};  // Dummy XrInstance variable for OPENXR_CHECK macro.
    PFN_xrInitializeLoaderKHR xrInitializeLoaderKHR;
    OPENXR_CHECK1(xrGetInstanceProcAddr(XR_NULL_HANDLE, "xrInitializeLoaderKHR", (PFN_xrVoidFunction *)&xrInitializeLoaderKHR), "Failed to get InstanceProcAddr.");
    if (!xrInitializeLoaderKHR) {
        return;
    }

    XrLoaderInitInfoAndroidKHR loaderInitializeInfoAndroid{XR_TYPE_LOADER_INIT_INFO_ANDROID_KHR};
    loaderInitializeInfoAndroid.applicationVM = app->activity->vm;
    loaderInitializeInfoAndroid.applicationContext = app->activity->clazz;
    OPENXR_CHECK1(xrInitializeLoaderKHR((XrLoaderInitInfoBaseHeaderKHR *)&loaderInitializeInfoAndroid), "Failed to initialise Loader for Android.");

    app->userData = &OpenXRTutorialChapter4::androidAppState;
    app->onAppCmd = OpenXRTutorialChapter4::AndroidAppHandleCmd;

    OpenXRTutorialChapter4::androidApp = app;
    OpenXRTutorial_Main();
}
// XR_DOCS_TAG_END_android_main___ANDROID__
#endif<|MERGE_RESOLUTION|>--- conflicted
+++ resolved
@@ -806,13 +806,9 @@
             graphicsAPI->SetScissors(&scissor, 1);
 
             graphicsAPI->SetPipeline(pipeline);
-<<<<<<< HEAD
-            graphicsAPI->SetDescriptor({0, uniformBuffer_Frag, GraphicsAPI::DescriptorInfo::Type::BUFFER});
+            graphicsAPI->SetDescriptor({0, uniformBuffer_Frag, GraphicsAPI::DescriptorInfo::Type::BUFFER, GraphicsAPI::DescriptorInfo::Stage::FRAGMENT});
 			graphicsAPI->SetBufferData(uniformBuffer_Vert,0,sizeof(CameraConstants),&cameraConstants);
             graphicsAPI->SetDescriptor({1, uniformBuffer_Vert, GraphicsAPI::DescriptorInfo::Type::BUFFER});
-=======
-            graphicsAPI->SetDescriptor({0, uniformBuffer_Frag, GraphicsAPI::DescriptorInfo::Type::BUFFER, GraphicsAPI::DescriptorInfo::Stage::FRAGMENT});
->>>>>>> b50e542c
             graphicsAPI->SetVertexBuffers(&vertexBuffer, 1);
             graphicsAPI->SetIndexBuffer(indexBuffer);
 
