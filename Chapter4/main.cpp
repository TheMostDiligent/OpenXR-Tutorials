--- conflicted
+++ resolved
@@ -227,11 +227,7 @@
         OPENXR_CHECK(xrGetSystemProperties(m_xrInstance, m_systemID, &systemProperties), "Failed to get SystemProperties.");
     }
     // XR_DOCS_TAG_END_GetSystemID
-<<<<<<< HEAD
     
-=======
-
->>>>>>> 1432c96b
     // XR_DOCS_TAG_BEGIN_CreateXrPath
     XrPath CreateXrPath(const char *path_string) {
         XrPath xrPath;
@@ -242,24 +238,12 @@
         uint32_t strl;
         char text[XR_MAX_PATH_LENGTH];
         XrResult res;
-<<<<<<< HEAD
-        res=xrPathToString(m_xrInstance, path, XR_MAX_PATH_LENGTH, &strl, text);
-        std::string str;
-        if(res==XR_SUCCESS)
-        {
-            str=text;
-        }
-        else
-        {
-            OPENXR_CHECK(res,"Failed to retrieve path.");
-=======
         res = xrPathToString(m_xrInstance, path, XR_MAX_PATH_LENGTH, &strl, text);
         std::string str;
         if (res == XR_SUCCESS) {
             str = text;
         } else {
             OPENXR_CHECK(res, "Failed to retrieve path.");
->>>>>>> 1432c96b
         }
         return str;
     }
@@ -277,12 +261,7 @@
             XrActionCreateInfo actionCI{XR_TYPE_ACTION_CREATE_INFO};
             actionCI.actionType = xrActionType;
             std::vector<XrPath> subaction_xrpaths;
-<<<<<<< HEAD
-            for(auto p:subaction_paths)
-            {        
-=======
             for (auto p : subaction_paths) {
->>>>>>> 1432c96b
                 subaction_xrpaths.push_back(CreateXrPath(p));
             }
             actionCI.countSubactionPaths = (uint32_t)subaction_xrpaths.size();
@@ -295,13 +274,8 @@
         CreateAction(m_throwAction, "throw", XR_ACTION_TYPE_FLOAT_INPUT, {"/user/hand/left", "/user/hand/right"});
         CreateAction(m_controllerGripPoseAction, "controller-grip", XR_ACTION_TYPE_POSE_INPUT, {"/user/hand/left", "/user/hand/right"});
         CreateAction(m_buzzAction, "buzz", XR_ACTION_TYPE_VIBRATION_OUTPUT, {"/user/hand/left", "/user/hand/right"});
-<<<<<<< HEAD
         m_handPaths[0]=CreateXrPath("/user/hand/left");
         m_handPaths[1]=CreateXrPath("/user/hand/right");
-=======
-        m_handPaths[0] = CreateXrPath("/user/hand/left");
-        m_handPaths[1] = CreateXrPath("/user/hand/right");
->>>>>>> 1432c96b
     }
     // XR_DOCS_TAG_END_CreateActions
 
@@ -321,7 +295,6 @@
         // XR_DOCS_TAG_END_SuggestBindings1
         // XR_DOCS_TAG_BEGIN_SuggestBindings2
         bool any_ok = false;
-<<<<<<< HEAD
         any_ok |= SuggestBindings("/interaction_profiles/khr/simple_controller", {{m_selectAction                , CreateXrPath("/user/hand/left/input/select/click")},
                                                                                   {m_selectAction                , CreateXrPath("/user/hand/right/input/select/click")},
                                                                                   {m_throwAction                , CreateXrPath("/user/hand/left/input/menu/click")},
@@ -331,16 +304,6 @@
                                                                                   {m_buzzAction                    , CreateXrPath("/user/hand/left/output/haptic")},
                                                                                   {m_buzzAction                    , CreateXrPath("/user/hand/right/output/haptic")}
         });
-=======
-        any_ok |= SuggestBindings("/interaction_profiles/khr/simple_controller", {{m_selectAction, CreateXrPath("/user/hand/left/input/select/click")},
-                                                                                  {m_selectAction, CreateXrPath("/user/hand/right/input/select/click")},
-                                                                                  {m_throwAction, CreateXrPath("/user/hand/left/input/menu/click")},
-                                                                                  {m_throwAction, CreateXrPath("/user/hand/right/input/menu/click")},
-                                                                                  {m_controllerGripPoseAction, CreateXrPath("/user/hand/left/input/grip/pose")},
-                                                                                  {m_controllerGripPoseAction, CreateXrPath("/user/hand/right/input/grip/pose")},
-                                                                                  {m_buzzAction, CreateXrPath("/user/hand/left/output/haptic")},
-                                                                                  {m_buzzAction, CreateXrPath("/user/hand/right/output/haptic")}});
->>>>>>> 1432c96b
 // XR_DOCS_TAG_END_SuggestBindings2
 // XR_DOCS_TAG_BEGIN_SuggestNativeBindings
 #if 0
@@ -353,20 +316,13 @@
                                                                                     {m_buzzAction                , CreateXrPath("/user/hand/left/output/haptic")},
                                                                                     {m_buzzAction                , CreateXrPath("/user/hand/right/output/haptic")}});
 #endif
-<<<<<<< HEAD
 // XR_DOCS_TAG_BEGIN_SuggestNativeBindings
 // XR_DOCS_TAG_BEGIN_SuggestBindings3
-=======
-        // XR_DOCS_TAG_BEGIN_SuggestNativeBindings
-        // XR_DOCS_TAG_BEGIN_SuggestBindings3
->>>>>>> 1432c96b
         if (!any_ok) {
             DEBUG_BREAK;
         }
     }
-<<<<<<< HEAD
-    void RecordCurrentBindings()
-    {
+    void RecordCurrentBindings() {
         if(m_session)
         {
         // now we are ready to:
@@ -415,61 +371,6 @@
     m_environmentBlendModes.resize(environmentBlendModeSize);
     OPENXR_CHECK(xrEnumerateEnvironmentBlendModes(m_xrInstance, m_systemID, m_viewConfiguration, environmentBlendModeSize, &environmentBlendModeSize, m_environmentBlendModes.data()), "Failed to enumerate EnvironmentBlend Modes.");
 
-    m_environmentBlendMode = m_environmentBlendModes[0];
-    // Pick the first application supported blend mode supported by the hardware.
-    for (const XrEnvironmentBlendMode &environmentBlendMode : m_applicationEnvironmentBlendModes) {
-        if (std::find(m_environmentBlendModes.begin(), m_environmentBlendModes.end(), environmentBlendMode) != m_environmentBlendModes.end()) {
-            m_environmentBlendMode = environmentBlendMode;
-            break;
-=======
-    void RecordCurrentBindings() {
-        if (m_session) {
-            // now we are ready to:
-            XrInteractionProfileState interactionProfile = {XR_TYPE_INTERACTION_PROFILE_STATE, 0, 0};
-            // for each action, what is the binding?
-            OPENXR_CHECK(xrGetCurrentInteractionProfile(m_session, m_handPaths[0], &interactionProfile), "Failed to get profile.");
-            if (interactionProfile.interactionProfile)
-                std::cout << " user/hand/left ActiveProfile " << FromXrPath(interactionProfile.interactionProfile).c_str() << std::endl;
-            OPENXR_CHECK(xrGetCurrentInteractionProfile(m_session, m_handPaths[1], &interactionProfile), "Failed to get profile.");
-            if (interactionProfile.interactionProfile)
-                std::cout << "user/hand/right ActiveProfile " << FromXrPath(interactionProfile.interactionProfile).c_str() << std::endl;
-        }
-    }
-    // XR_DOCS_TAG_END_SuggestBindings3
-    // XR_DOCS_TAG_BEGIN_CreateActionPoses
-    void CreateActionPoses() {
-        // Create an xrSpace for a pose action.
-        auto CreateActionPoseSpace = [this](XrSession session, XrAction xrAction, const char *subaction_path = nullptr) -> XrSpace {
-            XrSpace xrSpace;
-            const XrPosef xrPoseIdentity = {{0.0f, 0.0f, 0.0f, 1.0f}, {0.0f, 0.0f, 0.0f}};
-            // Create frame of reference for a pose action
-            XrActionSpaceCreateInfo actionSpaceCI{XR_TYPE_ACTION_SPACE_CREATE_INFO};
-            actionSpaceCI.action = xrAction;
-            actionSpaceCI.poseInActionSpace = xrPoseIdentity;
-            if (subaction_path)
-                actionSpaceCI.subactionPath = CreateXrPath(subaction_path);
-            OPENXR_CHECK(xrCreateActionSpace(session, &actionSpaceCI, &xrSpace), "Failed to create ActionSpace.");
-            return xrSpace;
-        };
-        m_controllerGripPoseSpace[0] = CreateActionPoseSpace(m_session, m_controllerGripPoseAction, "/user/hand/left");
-        m_controllerGripPoseSpace[1] = CreateActionPoseSpace(m_session, m_controllerGripPoseAction, "/user/hand/right");
-    }
-    // XR_DOCS_TAG_END_CreateActionPoses
-    // XR_DOCS_TAG_BEGIN_AttachActionSet
-    void AttachActionSet() {
-        // Attach the action set we just made to the session. We could attach multiple action sets!
-        XrSessionActionSetsAttachInfo actionSetAttachInfo{XR_TYPE_SESSION_ACTION_SETS_ATTACH_INFO};
-        actionSetAttachInfo.countActionSets = 1;
-        actionSetAttachInfo.actionSets = &m_actionSet;
-        OPENXR_CHECK(xrAttachSessionActionSets(m_session, &actionSetAttachInfo), "Failed to attach ActionSet to Session.");
-    }
-    // XR_DOCS_TAG_END_AttachActionSet
-    void GetEnvironmentBlendModes() {
-        uint32_t environmentBlendModeSize = 0;
-        OPENXR_CHECK(xrEnumerateEnvironmentBlendModes(m_xrInstance, m_systemID, m_viewConfiguration, 0, &environmentBlendModeSize, nullptr), "Failed to enumerate EnvironmentBlend Modes.");
-        m_environmentBlendModes.resize(environmentBlendModeSize);
-        OPENXR_CHECK(xrEnumerateEnvironmentBlendModes(m_xrInstance, m_systemID, m_viewConfiguration, environmentBlendModeSize, &environmentBlendModeSize, m_environmentBlendModes.data()), "Failed to enumerate EnvironmentBlend Modes.");
-
         m_environmentBlendMode = m_environmentBlendModes[0];
         // Pick the first application supported blend mode supported by the hardware.
         for (const XrEnvironmentBlendMode &environmentBlendMode : m_applicationEnvironmentBlendModes) {
@@ -477,7 +378,6 @@
                 m_environmentBlendMode = environmentBlendMode;
                 break;
             }
->>>>>>> 1432c96b
         }
     }
     // XR_DOCS_TAG_BEGIN_GetViewConfigurationViews
@@ -568,206 +468,6 @@
             CUBE_FACE(1, 3, 7, 1, 7, 5)  // +Z
         };
 
-<<<<<<< HEAD
-    uint32_t cubeIndices[36] = {
-        0, 1, 2, 3, 4, 5,        // -X
-        6, 7, 8, 9, 10, 11,      // +X
-        12, 13, 14, 15, 16, 17,  // -Y
-        18, 19, 20, 21, 22, 23,  // +Y
-        24, 25, 26, 27, 28, 29,  // -Z
-        30, 31, 32, 33, 34, 35,  // +Z
-    };
-    m_vertexBuffer = m_graphicsAPI->CreateBuffer(
-        {GraphicsAPI::BufferCreateInfo::Type::VERTEX, sizeof(float) * 4, sizeof(cubeVertices),
-         &cubeVertices});
-
-    m_indexBuffer = m_graphicsAPI->CreateBuffer(
-        {GraphicsAPI::BufferCreateInfo::Type::INDEX, sizeof(uint32_t), sizeof(cubeIndices),
-         &cubeIndices});
-
-    m_uniformBuffer_Frag = m_graphicsAPI->CreateBuffer(
-        {GraphicsAPI::BufferCreateInfo::Type::UNIFORM, 0, sizeof(colors), colors});
-
-    m_uniformBuffer_Vert = m_graphicsAPI->CreateBuffer(
-        {GraphicsAPI::BufferCreateInfo::Type::UNIFORM, 0, sizeof(CameraConstants), &cameraConstants});
-
-    // XR_DOCS_TAG_END_CreateResources1
-    // XR_DOCS_TAG_BEGIN_CreateResources2_OpenGL_Vulkan
-    if (m_apiType == OPENGL || m_apiType == VULKAN) {
-        std::string vertexSource = R"(
-                #version 450
-                //Color Vertex Shader
-                layout(std140, binding = 1) uniform CameraConstants
-                {
-                    mat4 viewProj;
-                    mat4 modelViewProj;
-                    mat4 model;
-                };
-                layout(location = 0) in highp vec4 a_Positions;
-                layout(location = 0) out flat uvec2 o_TexCoord;
-                void main()
-                {
-                    gl_Position = modelViewProj * a_Positions;
-                    int face = gl_VertexID / 6;
-                    o_TexCoord = uvec2(face, 0);
-                })";
-        m_vertexShader = m_graphicsAPI->CreateShader({GraphicsAPI::ShaderCreateInfo::Type::VERTEX, vertexSource.data(), vertexSource.size()});
-
-        std::string fragmentSource = R"(
-                #version 450
-                //Texture Fragment Shader
-                layout(location = 0) in flat uvec2 i_TexCoord;
-                layout(location = 0) out highp vec4 o_Color;
-                layout(std140, binding = 0) uniform Data
-                {
-                    highp vec4 colors[6];
-                } d_Data;
-                void main()
-                {
-                    uint i = i_TexCoord.x;
-                    o_Color = d_Data.colors[i];
-                })";
-        m_fragmentShader = m_graphicsAPI->CreateShader({GraphicsAPI::ShaderCreateInfo::Type::FRAGMENT, fragmentSource.data(), fragmentSource.size()});
-    }
-    // XR_DOCS_TAG_END_CreateResources2_OpenGL_Vulkan
-    // XR_DOCS_TAG_BEGIN_CreateResources2_OpenGLES
-    if (m_apiType == OPENGL_ES) {
-        std::string vertexSource = R"(
-                #version 310 es
-                //Color Vertex Shader
-                layout(std140, binding = 1) uniform CameraConstants
-                {
-                    mat4 viewProj;
-                    mat4 modelViewProj;
-                    mat4 model;
-                };
-                layout(location = 0) in highp vec4 a_Positions;
-                layout(location = 0) out flat uvec2 o_TexCoord;
-                void main()
-                {
-                    gl_Position = modelViewProj * a_Positions;
-                    int face = gl_VertexID / 6;
-                    o_TexCoord = uvec2(face, 0);
-                })";
-        m_vertexShader = m_graphicsAPI->CreateShader({GraphicsAPI::ShaderCreateInfo::Type::VERTEX, vertexSource.data(), vertexSource.size()});
-
-        std::string fragmentSource = R"(
-                #version 310 es
-                //Color Fragment Shader
-                layout(location = 0) in flat uvec2 i_TexCoord;
-                layout(location = 0) out highp vec4 o_Color;
-                layout(std140, binding = 0) uniform Data
-                {
-                    highp vec4 colors[6];
-                } d_Data;
-                
-                void main()
-                {
-                    uint i = i_TexCoord.x;
-                    o_Color = d_Data.colors[i];
-                })";
-        m_fragmentShader = m_graphicsAPI->CreateShader({GraphicsAPI::ShaderCreateInfo::Type::FRAGMENT, fragmentSource.data(), fragmentSource.size()});
-    }
-    // XR_DOCS_TAG_END_CreateResources2_OpenGLES
-    // XR_DOCS_TAG_BEGIN_CreateResources2_D3D
-    if (m_apiType == D3D11 || m_apiType == D3D12) {
-        std::string vertexSource = R"(
-                //Color Vertex Shader
-
-                cbuffer CameraConstants : register(b1)
-                {
-                    float4x4 viewProj;
-                    float4x4 modelViewProj;
-                    float4x4 model;
-                };
-                struct VS_IN
-                {
-                    uint vertexId : SV_VertexId;
-                    float4 a_Positions : TEXCOORD0;
-                };
-                
-                struct VS_OUT
-                {
-                    float4 o_Position    : SV_Position;
-                    uint2 o_TexCoord        : TEXCOORD0;
-                };
-                
-                VS_OUT main(VS_IN IN)
-                {
-                    VS_OUT OUT;
-                    OUT.o_Position = mul(modelViewProj,IN.a_Positions);
-                    int face = IN.vertexId / 6;
-                    OUT.o_TexCoord = uint2(face, 0);
-                    return OUT;
-                })";
-        m_vertexShader = m_graphicsAPI->CreateShader({GraphicsAPI::ShaderCreateInfo::Type::VERTEX, vertexSource.data(), vertexSource.size()});
-
-        std::string fragmentSource = R"(
-                //Color Fragment Shader
-                
-                struct PS_IN
-                {
-                    float4 i_Position    : SV_Position;
-                    uint2 i_TexCoord        : TEXCOORD0;
-                };
-                struct PS_OUT
-                {
-                    float4 o_Color : SV_Target0;
-                };
-                
-                cbuffer Data : register(b0)
-                {
-                    float4 colors[6];
-                };
-                
-                PS_OUT main(PS_IN IN)
-                {
-                    PS_OUT OUT;
-                    int i = int(IN.i_TexCoord.x);
-                    OUT.o_Color = colors[i];
-                    return OUT;
-                })";
-        m_fragmentShader = m_graphicsAPI->CreateShader({GraphicsAPI::ShaderCreateInfo::Type::FRAGMENT, fragmentSource.data(), fragmentSource.size()});
-    }
-    // XR_DOCS_TAG_END_CreateResources2_D3D
-    // XR_DOCS_TAG_BEGIN_CreateResources3
-    GraphicsAPI::PipelineCreateInfo pipelineCI;
-    pipelineCI.shaders = {m_vertexShader, m_fragmentShader};
-    pipelineCI.vertexInputState.attributes = {{0, 0, GraphicsAPI::VertexType::VEC4, 0, "TEXCOORD"}};
-    pipelineCI.vertexInputState.bindings = {{0, 0, 4 * sizeof(float)}};
-    pipelineCI.inputAssemblyState = {GraphicsAPI::PrimitiveTopology::TRIANGLE_LIST, false};
-    pipelineCI.rasterisationState = {false, false, GraphicsAPI::PolygonMode::FILL, GraphicsAPI::CullMode::BACK, GraphicsAPI::FrontFace::COUNTER_CLOCKWISE, false, 0.0f, 0.0f, 0.0f, 1.0f};
-    pipelineCI.multisampleState = {1, false, 1.0f, 0xFF, false, false};
-        pipelineCI.depthStencilState = {true, true, GraphicsAPI::CompareOp::LESS_OR_EQUAL, false, false, {}, {}, 0.0f, 1.0f};
-    pipelineCI.colourBlendState = {false, GraphicsAPI::LogicOp::NO_OP, {{true, GraphicsAPI::BlendFactor::SRC_ALPHA, GraphicsAPI::BlendFactor::ONE_MINUS_SRC_ALPHA, GraphicsAPI::BlendOp::ADD, GraphicsAPI::BlendFactor::ONE, GraphicsAPI::BlendFactor::ZERO, GraphicsAPI::BlendOp::ADD, (GraphicsAPI::ColourComponentBit)15}}, {0.0f, 0.0f, 0.0f, 0.0f}};
-    m_pipeline = m_graphicsAPI->CreatePipeline(pipelineCI);
-}
-// XR_DOCS_TAG_END_CreateResources3
-// XR_DOCS_TAG_BEGIN_DestroyResources
-void DestroyResources() {
-    m_graphicsAPI->DestroyPipeline(m_pipeline);
-    m_graphicsAPI->DestroyShader(m_fragmentShader);
-    m_graphicsAPI->DestroyShader(m_vertexShader);
-    m_graphicsAPI->DestroyBuffer(m_uniformBuffer_Vert);
-    m_graphicsAPI->DestroyBuffer(m_uniformBuffer_Frag);
-    m_graphicsAPI->DestroyBuffer(m_indexBuffer);
-    m_graphicsAPI->DestroyBuffer(m_vertexBuffer);
-}
-// XR_DOCS_TAG_END_DestroyResources
-
-// XR_DOCS_TAG_BEGIN_PollEvents
-void PollEvents() {
-    XrResult result = XR_SUCCESS;
-    do {
-        XrEventDataBuffer eventData{XR_TYPE_EVENT_DATA_BUFFER};
-        result = xrPollEvent(m_xrInstance, &eventData);
-
-        switch (eventData.type) {
-        case XR_TYPE_EVENT_DATA_EVENTS_LOST: {
-            XrEventDataEventsLost *eventsLost = reinterpret_cast<XrEventDataEventsLost *>(&eventData);
-            std::cout << "OPENXR: Events Lost: " << eventsLost->lostEventCount << std::endl;
-            break;
-=======
         uint32_t cubeIndices[36] = {
             0, 1, 2, 3, 4, 5,        // -X
             6, 7, 8, 9, 10, 11,      // +X
@@ -792,7 +492,6 @@
 
             std::string fragmentSource = ReadTextFile("PixelShader.glsl");
             m_fragmentShader = m_graphicsAPI->CreateShader({GraphicsAPI::ShaderCreateInfo::Type::FRAGMENT, fragmentSource.data(), fragmentSource.size()});
->>>>>>> 1432c96b
         }
         if (m_apiType == VULKAN) {
 #if defined(__ANDROID__)
@@ -809,13 +508,6 @@
 #endif
             m_fragmentShader = m_graphicsAPI->CreateShader({GraphicsAPI::ShaderCreateInfo::Type::FRAGMENT, fragmentSource.data(), fragmentSource.size()});
         }
-<<<<<<< HEAD
-        case XR_TYPE_EVENT_DATA_INTERACTION_PROFILE_CHANGED: {
-            XrEventDataInteractionProfileChanged *interactionProfileChanged = reinterpret_cast<XrEventDataInteractionProfileChanged *>(&eventData);
-            std::cout << "OPENXR: Interaction Profile changed for Session: " << interactionProfileChanged->session << std::endl;
-            RecordCurrentBindings();
-            break;
-=======
         // XR_DOCS_TAG_END_CreateResources2_OpenGL_Vulkan
         // XR_DOCS_TAG_BEGIN_CreateResources2_OpenGLES
         if (m_apiType == OPENGL_ES) {
@@ -832,7 +524,6 @@
             std::string fragmentSource = ReadTextFile("PixelShader_GLES.glsl");
 #endif
             m_fragmentShader = m_graphicsAPI->CreateShader({GraphicsAPI::ShaderCreateInfo::Type::FRAGMENT, fragmentSource.data(), fragmentSource.size()});
->>>>>>> 1432c96b
         }
         // XR_DOCS_TAG_END_CreateResources2_OpenGLES
         // XR_DOCS_TAG_BEGIN_CreateResources2_D3D
@@ -946,17 +637,53 @@
         activeActionSet.actionSet = m_actionSet;
         activeActionSet.subactionPath = XR_NULL_PATH;
 
-        XrActionsSyncInfo actionsSyncInfo{XR_TYPE_ACTIONS_SYNC_INFO};
-        actionsSyncInfo.countActiveActionSets = 1;
-        actionsSyncInfo.activeActionSets = &activeActionSet;
-        OPENXR_CHECK(xrSyncActions(m_session, &actionsSyncInfo), "Failed to sync Actions.");
-        // XR_DOCS_TAG_END_PollActions
-        // XR_DOCS_TAG_BEGIN_PollActions2
-        XrActionStateGetInfo actionStateGetInfo{XR_TYPE_ACTION_STATE_GET_INFO};
-
-        actionStateGetInfo.action = m_selectAction;
-        OPENXR_CHECK(xrGetActionStateBoolean(m_session, &actionStateGetInfo, &m_selectState), "Failed to get Boolean State.");
-
+		XrActionsSyncInfo actionsSyncInfo{XR_TYPE_ACTIONS_SYNC_INFO};
+		actionsSyncInfo.countActiveActionSets = 1;
+		actionsSyncInfo.activeActionSets = &activeActionSet;
+		OPENXR_CHECK(xrSyncActions(m_session, &actionsSyncInfo), "Failed to sync Actions.");
+		// XR_DOCS_TAG_END_PollActions
+		// XR_DOCS_TAG_BEGIN_PollActions2
+		XrActionStateGetInfo actionStateGetInfo{XR_TYPE_ACTION_STATE_GET_INFO};
+
+		actionStateGetInfo.action = m_selectAction;
+		OPENXR_CHECK(xrGetActionStateBoolean(m_session, &actionStateGetInfo, &m_selectState), "Failed to get Boolean State.");
+    
+		for(int i=0;i<2;i++)
+		{
+			actionStateGetInfo.action = m_throwAction;
+			actionStateGetInfo.subactionPath=m_handPaths[i];
+			OPENXR_CHECK(xrGetActionStateFloat(m_session, &actionStateGetInfo, &m_triggerState), "Failed to get Float State.");
+
+			if(m_triggerState.isActive&&m_triggerState.currentState>0)
+			{
+				XrHapticVibration vibration{XR_TYPE_HAPTIC_VIBRATION};
+				vibration.amplitude = m_triggerState.currentState;
+				vibration.duration = XR_MIN_HAPTIC_DURATION;
+				vibration.frequency = XR_FREQUENCY_UNSPECIFIED;
+        
+				XrHapticActionInfo hapticActionInfo{XR_TYPE_HAPTIC_ACTION_INFO};
+				hapticActionInfo.action = m_buzzAction;
+				hapticActionInfo.subactionPath = m_handPaths[i];
+				OPENXR_CHECK(xrApplyHapticFeedback(m_session, &hapticActionInfo, (XrHapticBaseHeader*)&vibration), "Failed to apply haptic feedback.");
+			}
+		}
+		// XR_DOCS_TAG_END_PollActions2
+		// XR_DOCS_TAG_BEGIN_PollActions3
+		actionStateGetInfo.action = m_controllerGripPoseAction;
+		for(int i=0;i<2;i++) {
+			actionStateGetInfo.subactionPath=m_handPaths[i];
+			OPENXR_CHECK(xrGetActionStatePose(m_session, &actionStateGetInfo, &m_controllerGripPoseState[i]), "Failed to get Pose State.");
+			if (m_controllerGripPoseState[i].isActive) {
+				XrSpaceLocation spaceLocation{XR_TYPE_SPACE_LOCATION};
+				XrResult res = xrLocateSpace(m_controllerGripPoseSpace[i], m_localOrStageSpace, predictedTime, &spaceLocation);
+				if (XR_UNQUALIFIED_SUCCESS(res) &&
+					(spaceLocation.locationFlags & XR_SPACE_LOCATION_POSITION_VALID_BIT) != 0 &&
+					(spaceLocation.locationFlags & XR_SPACE_LOCATION_ORIENTATION_VALID_BIT) != 0) {
+					m_controllerGripPose[i] = spaceLocation.pose;
+				}
+			}
+		}
+// XR_DOCS_TAG_END_PollActions3
         for (int i = 0; i < 2; i++) {
             actionStateGetInfo.action = m_throwAction;
             actionStateGetInfo.subactionPath = m_handPaths[i];
@@ -1002,103 +729,9 @@
     }
     // XR_DOCS_TAG_END_CreateReferenceSpace
 
-<<<<<<< HEAD
-    } while (result == XR_SUCCESS);
-}
-// XR_DOCS_TAG_END_PollEvents
-// XR_DOCS_TAG_BEGIN_PollActions
-void PollActions(XrTime predictedTime) {
-    // Update our action set with up-to-date input data!
-    XrActiveActionSet activeActionSet{};
-    activeActionSet.actionSet = m_actionSet;
-    activeActionSet.subactionPath = XR_NULL_PATH;
-
-    XrActionsSyncInfo actionsSyncInfo{XR_TYPE_ACTIONS_SYNC_INFO};
-    actionsSyncInfo.countActiveActionSets = 1;
-    actionsSyncInfo.activeActionSets = &activeActionSet;
-    OPENXR_CHECK(xrSyncActions(m_session, &actionsSyncInfo), "Failed to sync Actions.");
-    // XR_DOCS_TAG_END_PollActions
-    // XR_DOCS_TAG_BEGIN_PollActions2
-    XrActionStateGetInfo actionStateGetInfo{XR_TYPE_ACTION_STATE_GET_INFO};
-
-    actionStateGetInfo.action = m_selectAction;
-    OPENXR_CHECK(xrGetActionStateBoolean(m_session, &actionStateGetInfo, &m_selectState), "Failed to get Boolean State.");
-    
-    for(int i=0;i<2;i++)
-    {
-        actionStateGetInfo.action = m_throwAction;
-        actionStateGetInfo.subactionPath=m_handPaths[i];
-        OPENXR_CHECK(xrGetActionStateFloat(m_session, &actionStateGetInfo, &m_triggerState), "Failed to get Float State.");
-
-        if(m_triggerState.isActive&&m_triggerState.currentState>0)
-        {
-            XrHapticVibration vibration{XR_TYPE_HAPTIC_VIBRATION};
-            vibration.amplitude = m_triggerState.currentState;
-            vibration.duration = XR_MIN_HAPTIC_DURATION;
-            vibration.frequency = XR_FREQUENCY_UNSPECIFIED;
-        
-            XrHapticActionInfo hapticActionInfo{XR_TYPE_HAPTIC_ACTION_INFO};
-            hapticActionInfo.action = m_buzzAction;
-            hapticActionInfo.subactionPath = m_handPaths[i];
-            OPENXR_CHECK(xrApplyHapticFeedback(m_session, &hapticActionInfo, (XrHapticBaseHeader*)&vibration), "Failed to apply haptic feedback.");
-        }
-    }
-    // XR_DOCS_TAG_END_PollActions2
-    // XR_DOCS_TAG_BEGIN_PollActions3
-    actionStateGetInfo.action = m_controllerGripPoseAction;
-    for(int i=0;i<2;i++)
-    {
-        actionStateGetInfo.subactionPath=m_handPaths[i];
-        OPENXR_CHECK(xrGetActionStatePose(m_session, &actionStateGetInfo, &m_controllerGripPoseState[i]), "Failed to get Pose State.");
-        if (m_controllerGripPoseState[i].isActive) {
-            XrSpaceLocation spaceLocation{XR_TYPE_SPACE_LOCATION};
-            XrResult res = xrLocateSpace(m_controllerGripPoseSpace[i], m_localOrStageSpace, predictedTime, &spaceLocation);
-            if (XR_UNQUALIFIED_SUCCESS(res) &&
-                (spaceLocation.locationFlags & XR_SPACE_LOCATION_POSITION_VALID_BIT) != 0 &&
-                (spaceLocation.locationFlags & XR_SPACE_LOCATION_ORIENTATION_VALID_BIT) != 0) {
-                m_controllerGripPose[i] = spaceLocation.pose;
-            }
-        }
-    }
-}
-// XR_DOCS_TAG_END_PollActions3
-
-// XR_DOCS_TAG_BEGIN_CreateReferenceSpace
-void CreateReferenceSpace() {
-    XrReferenceSpaceCreateInfo referenceSpaceCI{XR_TYPE_REFERENCE_SPACE_CREATE_INFO};
-    referenceSpaceCI.referenceSpaceType = XR_REFERENCE_SPACE_TYPE_LOCAL;
-    referenceSpaceCI.poseInReferenceSpace = {{0.0f, 0.0f, 0.0f, 1.0f}, {0.0f, 0.0f, 0.0f}};
-    OPENXR_CHECK(xrCreateReferenceSpace(m_session, &referenceSpaceCI, &m_localOrStageSpace), "Failed to create ReferenceSpace.");
-}
-// XR_DOCS_TAG_END_CreateReferenceSpace
-
-// XR_DOCS_TAG_BEGIN_DestroyReferenceSpace
-void DestroyReferenceSpace() {
-    OPENXR_CHECK(xrDestroySpace(m_localOrStageSpace), "Failed to destroy Space.")
-}
-// XR_DOCS_TAG_END_DestroyReferenceSpace
-
-void CreateSwapchain() {
-    // XR_DOCS_TAG_BEGIN_EnumerateSwapchainFormats
-    uint32_t formatSize = 0;
-    OPENXR_CHECK(xrEnumerateSwapchainFormats(m_session, 0, &formatSize, nullptr), "Failed to enumerate Swapchain Formats");
-    std::vector<int64_t> formats(formatSize);
-    OPENXR_CHECK(xrEnumerateSwapchainFormats(m_session, formatSize, &formatSize, formats.data()), "Failed to enumerate Swapchain Formats");
-    // XR_DOCS_TAG_END_EnumerateSwapchainFormats
-
-    // Check the two views for stereo are the same
-    if (m_viewConfiguration == XR_VIEW_CONFIGURATION_TYPE_PRIMARY_STEREO && m_viewConfigurationViews.size() == 2) {
-        bool viewWidthsSame = m_viewConfigurationViews[0].recommendedImageRectWidth == m_viewConfigurationViews[1].recommendedImageRectWidth;
-        bool viewHeightsSame = m_viewConfigurationViews[0].recommendedImageRectHeight == m_viewConfigurationViews[1].recommendedImageRectHeight;
-        if (!viewWidthsSame || !viewHeightsSame) {
-            std::cout << "ERROR: The two views for stereo are not the same." << std::endl;
-            DEBUG_BREAK;
-        }
-=======
     // XR_DOCS_TAG_BEGIN_DestroyReferenceSpace
     void DestroyReferenceSpace() {
         OPENXR_CHECK(xrDestroySpace(m_localOrStageSpace), "Failed to destroy Space.")
->>>>>>> 1432c96b
     }
     // XR_DOCS_TAG_END_DestroyReferenceSpace
 
@@ -1271,72 +904,6 @@
             std::cout << "Failed to locate Views." << std::endl;
             return false;
         }
-<<<<<<< HEAD
-        m_graphicsAPI->ClearDepth(m_swapchainAndDepthImages[i].depthImageView, 1.0f);
-
-        // XR_DOCS_TAG_BEGIN_SetupFrameRendering
-        m_graphicsAPI->SetRenderAttachments(&m_swapchainAndDepthImages[i].colorImageViews[imageIndex], 1, m_swapchainAndDepthImages[i].depthImageView);
-        m_graphicsAPI->SetViewports(&viewport, 1);
-        m_graphicsAPI->SetScissors(&scissor, 1);
-
-        // Compute the view-projection transform.
-        // All matrices (including OpenXR's) are column-major, right-handed.
-        XrMatrix4x4f proj;
-        XrMatrix4x4f_CreateProjectionFov(&proj, m_apiType, views[i].fov, 0.05f, 100.0f);
-        XrMatrix4x4f toView;
-        XrVector3f scale1m{1.0f, 1.0f, 1.0f};
-        XrMatrix4x4f_CreateTranslationRotationScale(&toView, &views[i].pose.position, &views[i].pose.orientation, &scale1m);
-        XrMatrix4x4f view;
-        XrMatrix4x4f_InvertRigidBody(&view, &toView);
-        XrMatrix4x4f_Multiply(&cameraConstants.viewProj, &proj, &view);
-
-        // XR_DOCS_TAG_END_SetupFrameRendering
-        // XR_DOCS_TAG_BEGIN_CallRenderCuboid
-        // Let's draw a cuboid at the floor. Scale it by 2 in the X and Z, and 0.1 in the Y,
-        RenderCuboid({{0.0f, 0.0f, 0.0f, 1.0f}, {0.0f, -m_viewHeightM, 0.0f}}, {2.0f, 0.1f, 2.0f});
-
-        for(int i=0;i<2;i++)
-        {
-            if (m_controllerGripPoseState[i].isActive) {
-                XrVector3f grip_scale{0.02f, 0.04f, 0.10f};
-                RenderCuboid(m_controllerGripPose[i], grip_scale);
-            }
-        }
-        float scale=1.0f;
-        if(m_selectState.isActive&&m_selectState.currentState)
-        {
-            scale=1.5f;
-        }
-        float angleRad=float(predictedDisplayTime)*0.002f;
-        for(int i=0;i<4;i++)
-        {
-            float x=scale*(float(i)-1.5f);
-            for(int j=0;j<4;j++)
-            {
-                float y=scale*(float(j)-1.5f);
-                for(int k=0;k<4;k++)
-                {
-                    float z=scale*(float(k)-1.5f);
-                    XrQuaternionf q;
-                    XrVector3f axis={0,0.707f,0.707f};
-                    XrQuaternionf_CreateFromAxisAngle(&q,&axis,angleRad);
-                    RenderCuboid({q, {x,y,z}}, {0.1f, 0.2f, 0.1f});
-    
-                }
-            }
-        }
-        // XR_DOCS_TAG_END_CallRenderCuboid
-        m_graphicsAPI->EndRendering();
-
-        XrSwapchainImageReleaseInfo releaseInfo{XR_TYPE_SWAPCHAIN_IMAGE_RELEASE_INFO};
-        OPENXR_CHECK(xrReleaseSwapchainImage(m_swapchainAndDepthImages[i].swapchain, &releaseInfo), "Failed to release Image back to the Swapchain");
-    };
-    layerProjection.layerFlags = XR_COMPOSITION_LAYER_BLEND_TEXTURE_SOURCE_ALPHA_BIT | XR_COMPOSITION_LAYER_CORRECT_CHROMATIC_ABERRATION_BIT;
-    layerProjection.space = m_localOrStageSpace;
-    layerProjection.viewCount = static_cast<uint32_t>(layerProjectionViews.size());
-    layerProjection.views = layerProjectionViews.data();
-=======
->>>>>>> 1432c96b
 
         layerProjectionViews.resize(viewCount, {XR_TYPE_COMPOSITION_LAYER_PROJECTION_VIEW});
         for (uint32_t i = 0; i < viewCount; i++) {
