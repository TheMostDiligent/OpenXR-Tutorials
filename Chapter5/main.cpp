// Copyright 2023, The Khronos Group Inc.
//
// SPDX-License-Identifier: Apache-2.0

// OpenXR Tutorial for Khronos Group

#include <DebugOutput.h>
// XR_DOCS_TAG_BEGIN_include_GraphicsAPI_D3D11
#include <GraphicsAPI_D3D11.h>
// XR_DOCS_TAG_END_include_GraphicsAPI_D3D11
// XR_DOCS_TAG_BEGIN_include_GraphicsAPI_D3D12
#include <GraphicsAPI_D3D12.h>
// XR_DOCS_TAG_END_include_GraphicsAPI_D3D12
// XR_DOCS_TAG_BEGIN_include_GraphicsAPI_OpenGL
#include <GraphicsAPI_OpenGL.h>
// XR_DOCS_TAG_END_include_GraphicsAPI_OpenGL
// XR_DOCS_TAG_BEGIN_include_GraphicsAPI_OpenGL_ES
#include <GraphicsAPI_OpenGL_ES.h>
// XR_DOCS_TAG_END_include_GraphicsAPI_OpenGL_ES
// XR_DOCS_TAG_BEGIN_include_GraphicsAPI_Vulkan
#include <GraphicsAPI_Vulkan.h>
// XR_DOCS_TAG_END_include_GraphicsAPI_Vulkan
// XR_DOCS_TAG_BEGIN_include_OpenXRDebugUtils
#include <OpenXRDebugUtils.h>
// XR_DOCS_TAG_END_include_OpenXRDebugUtils

// XR_DOCS_TAG_BEGIN_DeclareExtensionFunctions
PFN_xrCreateHandTrackerEXT xrCreateHandTrackerEXT = nullptr;
PFN_xrDestroyHandTrackerEXT xrDestroyHandTrackerEXT = nullptr;
PFN_xrLocateHandJointsEXT xrLocateHandJointsEXT = nullptr;
// XR_DOCS_TAG_END_DeclareExtensionFunctions

// XR_DOCS_TAG_BEGIN_include_linear_algebra
// include xr linear algebra for XrVector and XrMatrix classes.
#include <xr_linear_algebra.h>
// Declare some useful operators for vectors:
XrVector3f operator-(XrVector3f a, XrVector3f b) {
    return {a.x - b.x, a.y - b.y, a.z - b.z};
}
XrVector3f operator*(XrVector3f a, float b) {
    return {a.x * b, a.y * b, a.z * b};
}
// XR_DOCS_TAG_END_include_linear_algebra
// XR_DOCS_TAG_BEGIN_include_algorithm_random
// Include <algorithm> for std::min and max
#include <algorithm>
// Random numbers for colorful blocks
#include <random>
static std::uniform_real_distribution<float> pseudorandom_distribution(0, 1.f);
static std::mt19937 pseudo_random_generator;
// XR_DOCS_TAG_END_include_algorithm_random

#define XR_DOCS_CHAPTER_VERSION XR_DOCS_CHAPTER_5_2

class OpenXRTutorial {
private:
    struct RenderLayerInfo;

public:
    OpenXRTutorial(GraphicsAPI_Type apiType)
        : m_apiType(apiType) {
        // Check API compatibility with Platform.
        if (!CheckGraphicsAPI_TypeIsValidForPlatform(m_apiType)) {
            std::cout << "ERROR: The provided Graphics API is not valid for this platform." << std::endl;
            DEBUG_BREAK;
        }
    }
    ~OpenXRTutorial() = default;

    void Run() {
        CreateInstance();
        CreateDebugMessenger();

        GetInstanceProperties();
        GetSystemID();
#if XR_DOCS_CHAPTER_VERSION >= XR_DOCS_CHAPTER_4_1
        // XR_DOCS_TAG_BEGIN_CallCreateActionSet
        CreateActionSet();
        // XR_DOCS_TAG_END_CallCreateActionSet
        // XR_DOCS_TAG_BEGIN_CallSuggestBindings
        SuggestBindings();
// XR_DOCS_TAG_END_CallSuggestBindings
#endif
#if XR_DOCS_CHAPTER_VERSION >= XR_DOCS_CHAPTER_3_1
        GetViewConfigurationViews();
#endif
#if XR_DOCS_CHAPTER_VERSION >= XR_DOCS_CHAPTER_3_2
        GetEnvironmentBlendModes();
#endif

#if XR_DOCS_CHAPTER_VERSION >= XR_DOCS_CHAPTER_2_2
        CreateSession();

#if XR_DOCS_CHAPTER_VERSION >= XR_DOCS_CHAPTER_4_3
        // XR_DOCS_TAG_BEGIN_CallCreateActionPoses
        CreateActionPoses();
        AttachActionSet();
        // XR_DOCS_TAG_END_CallCreateActionPoses
#endif
        // XR_DOCS_TAG_BEGIN_CallCreateHandTracker
        if (handTrackingSystemProperties.supportsHandTracking) {
            CreateHandTrackers();
<<<<<<< HEAD
=======
        }
>>>>>>> 2c738fcb
        // XR_DOCS_TAG_END_CallCreateHandTracker

#if XR_DOCS_CHAPTER_VERSION >= XR_DOCS_CHAPTER_3_2
        CreateReferenceSpace();
#endif
#if XR_DOCS_CHAPTER_VERSION >= XR_DOCS_CHAPTER_3_1
        CreateSwapchains();
#endif
#endif
#if XR_DOCS_CHAPTER_VERSION >= XR_DOCS_CHAPTER_3_3
        CreateResources();
#endif

#if XR_DOCS_CHAPTER_VERSION >= XR_DOCS_CHAPTER_2_3
        while (m_applicationRunning) {
            PollSystemEvents();
            PollEvents();
            if (m_sessionRunning) {
                RenderFrame();
            }
        }
#endif

#if XR_DOCS_CHAPTER_VERSION >= XR_DOCS_CHAPTER_3_1
        DestroySwapchains();
#endif
#if XR_DOCS_CHAPTER_VERSION >= XR_DOCS_CHAPTER_3_2
        DestroyReferenceSpace();
#endif
#if XR_DOCS_CHAPTER_VERSION >= XR_DOCS_CHAPTER_3_3
        DestroyResources();
#endif
#if XR_DOCS_CHAPTER_VERSION >= XR_DOCS_CHAPTER_2_2
        DestroySession();
#endif

        DestroyDebugMessenger();
        DestroyInstance();
    }

private:
    void CreateInstance() {
        // Fill out an XrApplicationInfo structure detailing the names and OpenXR version.
        // The application/engine name and version are user-definied. These may help IHVs or runtimes.
        // XR_DOCS_TAG_BEGIN_XrApplicationInfo
        XrApplicationInfo AI;
        strncpy(AI.applicationName, "OpenXR Tutorial Chapter 5", XR_MAX_APPLICATION_NAME_SIZE);
        AI.applicationVersion = 1;
        strncpy(AI.engineName, "OpenXR Engine", XR_MAX_ENGINE_NAME_SIZE);
        AI.engineVersion = 1;
        AI.apiVersion = XR_CURRENT_API_VERSION;
        // XR_DOCS_TAG_END_XrApplicationInfo

        // Add additional instance layers/extensions that the application wants.
        // Add both required and requested instance extensions.
        {
            // XR_DOCS_TAG_BEGIN_instanceExtensions
            m_instanceExtensions.push_back(XR_EXT_DEBUG_UTILS_EXTENSION_NAME);
            // Ensure m_apiType is already defined when we call this line.
            m_instanceExtensions.push_back(GetGraphicsAPIInstanceExtensionString(m_apiType));
            // XR_DOCS_TAG_END_instanceExtensions
            // XR_DOCS_TAG_BEGIN_handTrackingExtensions
            m_instanceExtensions.push_back(XR_EXT_HAND_TRACKING_EXTENSION_NAME);
            m_instanceExtensions.push_back(XR_EXT_HAND_INTERACTION_EXTENSION_NAME);
            // XR_DOCS_TAG_END_handTrackingExtensions
#if XR_DOCS_CHAPTER_VERSION == XR_DOCS_CHAPTER_5_2
            // XR_DOCS_TAG_BEGIN_CompositionLayerDepthExtensions
            m_instanceExtensions.push_back(XR_KHR_COMPOSITION_LAYER_DEPTH_EXTENSION_NAME);
            // XR_DOCS_TAG_END_CompositionLayerDepthExtensions
#endif
        }

        // XR_DOCS_TAG_BEGIN_find_apiLayer_extension
        // Get all the API Layers from the OpenXR runtime.
        uint32_t apiLayerCount = 0;
        std::vector<XrApiLayerProperties> apiLayerProperties;
        OPENXR_CHECK(xrEnumerateApiLayerProperties(0, &apiLayerCount, nullptr), "Failed to enumerate ApiLayerProperties.");
        apiLayerProperties.resize(apiLayerCount, {XR_TYPE_API_LAYER_PROPERTIES});
        OPENXR_CHECK(xrEnumerateApiLayerProperties(apiLayerCount, &apiLayerCount, apiLayerProperties.data()), "Failed to enumerate ApiLayerProperties.");

        // Check the requested API layers against the ones from the OpenXR. If found add it to the Active API Layers.
        for (auto &requestLayer : m_apiLayers) {
            for (auto &layerProperty : apiLayerProperties) {
                // strcmp returns 0 if the strings match.
                if (strcmp(requestLayer.c_str(), layerProperty.layerName) != 0) {
                    continue;
                } else {
                    m_activeAPILayers.push_back(requestLayer.c_str());
                    break;
                }
            }
        }

        // Get all the Instance Extensions from the OpenXR instance.
        uint32_t extensionCount = 0;
        std::vector<XrExtensionProperties> extensionProperties;
        OPENXR_CHECK(xrEnumerateInstanceExtensionProperties(nullptr, 0, &extensionCount, nullptr), "Failed to enumerate InstanceExtensionProperties.");
        extensionProperties.resize(extensionCount, {XR_TYPE_EXTENSION_PROPERTIES});
        OPENXR_CHECK(xrEnumerateInstanceExtensionProperties(nullptr, extensionCount, &extensionCount, extensionProperties.data()), "Failed to enumerate InstanceExtensionProperties.");

        // Check the requested Instance Extensions against the ones from the OpenXR runtime.
        // If an extension is found add it to Active Instance Extensions.
        // Log error if the Instance Extension is not found.
        for (auto &requestedInstanceExtension : m_instanceExtensions) {
            bool found = false;
            for (auto &extensionProperty : extensionProperties) {
                // strcmp returns 0 if the strings match.
                if (strcmp(requestedInstanceExtension.c_str(), extensionProperty.extensionName) != 0) {
                    continue;
                } else {
                    m_activeInstanceExtensions.push_back(requestedInstanceExtension.c_str());
                    found = true;
                    break;
                }
            }
            if (!found) {
                std::cerr << "Failed to find OpenXR instance extension: " << requestedInstanceExtension << std::endl;
            }
        }
        // XR_DOCS_TAG_END_find_apiLayer_extension

        // Fill out an XrInstanceCreateInfo structure and create an XrInstance.
        // XR_DOCS_TAG_BEGIN_XrInstanceCreateInfo
        XrInstanceCreateInfo instanceCI{XR_TYPE_INSTANCE_CREATE_INFO};
        instanceCI.createFlags = 0;
        instanceCI.applicationInfo = AI;
        instanceCI.enabledApiLayerCount = static_cast<uint32_t>(m_activeAPILayers.size());
        instanceCI.enabledApiLayerNames = m_activeAPILayers.data();
        instanceCI.enabledExtensionCount = static_cast<uint32_t>(m_activeInstanceExtensions.size());
        instanceCI.enabledExtensionNames = m_activeInstanceExtensions.data();
        OPENXR_CHECK(xrCreateInstance(&instanceCI, &m_xrInstance), "Failed to create Instance.");
        // XR_DOCS_TAG_END_XrInstanceCreateInfo

        // XR_DOCS_TAG_BEGIN_ExtensionFunctions
        OPENXR_CHECK(xrGetInstanceProcAddr(m_xrInstance, "xrCreateHandTrackerEXT", (PFN_xrVoidFunction *)&xrCreateHandTrackerEXT), "Failed to get xrCreateHandTrackerEXT.");
        OPENXR_CHECK(xrGetInstanceProcAddr(m_xrInstance, "xrDestroyHandTrackerEXT", (PFN_xrVoidFunction *)&xrDestroyHandTrackerEXT), "Failed to get xrDestroyHandTrackerEXT.");
        OPENXR_CHECK(xrGetInstanceProcAddr(m_xrInstance, "xrLocateHandJointsEXT", (PFN_xrVoidFunction *)&xrLocateHandJointsEXT), "Failed to get xrLocateHandJointsEXT.");
        // XR_DOCS_TAG_END_ExtensionFunctions
    }

    void DestroyInstance() {
        // Destroy the XrInstance.
        // XR_DOCS_TAG_BEGIN_XrInstanceDestroy
        OPENXR_CHECK(xrDestroyInstance(m_xrInstance), "Failed to destroy Instance.");
        // XR_DOCS_TAG_END_XrInstanceDestroy
    }

    void CreateDebugMessenger() {
        // XR_DOCS_TAG_BEGIN_CreateDebugMessenger
        // Check that "XR_EXT_debug_utils" is in the active Instance Extensions before creating an XrDebugUtilsMessengerEXT.
        if (IsStringInVector(m_activeInstanceExtensions, XR_EXT_DEBUG_UTILS_EXTENSION_NAME)) {
            m_debugUtilsMessenger = CreateOpenXRDebugUtilsMessenger(m_xrInstance);  // From OpenXRDebugUtils.h.
        }
        // XR_DOCS_TAG_END_CreateDebugMessenger
    }
    void DestroyDebugMessenger() {
        // XR_DOCS_TAG_BEGIN_DestroyDebugMessenger
        // Check that "XR_EXT_debug_utils" is in the active Instance Extensions before destroying the XrDebugUtilsMessengerEXT.
        if (m_debugUtilsMessenger != XR_NULL_HANDLE) {
            DestroyOpenXRDebugUtilsMessenger(m_xrInstance, m_debugUtilsMessenger);  // From OpenXRDebugUtils.h.
        }
        // XR_DOCS_TAG_END_DestroyDebugMessenger
    }

    void GetInstanceProperties() {
        // Get the instance's properties and log the runtime name and version.
        // XR_DOCS_TAG_BEGIN_GetInstanceProperties
        XrInstanceProperties instanceProperties{XR_TYPE_INSTANCE_PROPERTIES};
        OPENXR_CHECK(xrGetInstanceProperties(m_xrInstance, &instanceProperties), "Failed to get InstanceProperties.");

        std::cout << "OpenXR Runtime: " << instanceProperties.runtimeName << " - ";
        std::cout << XR_VERSION_MAJOR(instanceProperties.runtimeVersion) << ".";
        std::cout << XR_VERSION_MINOR(instanceProperties.runtimeVersion) << ".";
        std::cout << XR_VERSION_PATCH(instanceProperties.runtimeVersion) << std::endl;
        // XR_DOCS_TAG_END_GetInstanceProperties
    }

    void GetSystemID() {
        // XR_DOCS_TAG_BEGIN_GetSystemID
        // Get the XrSystemId from the instance and the supplied XrFormFactor.
        XrSystemGetInfo systemGI{XR_TYPE_SYSTEM_GET_INFO};
        systemGI.formFactor = m_formFactor;
        OPENXR_CHECK(xrGetSystem(m_xrInstance, &systemGI, &m_systemID), "Failed to get SystemID.");

        // Get the System's properties for some general information about the hardware and the vendor.
        // XR_DOCS_TAG_BEGIN_SystemHandTrackingProperties
	    // Check if hand tracking is supported.
        m_systemProperties.next = &handTrackingSystemProperties;
        // XR_DOCS_TAG_END_SystemHandTrackingProperties
        OPENXR_CHECK(xrGetSystemProperties(m_xrInstance, m_systemID, &m_systemProperties), "Failed to get SystemProperties.");
        // XR_DOCS_TAG_END_GetSystemID
    }

    // XR_DOCS_TAG_BEGIN_CreateXrPath
    XrPath CreateXrPath(const char *path_string) {
        XrPath xrPath;
        OPENXR_CHECK(xrStringToPath(m_xrInstance, path_string, &xrPath), "Failed to create XrPath from string.");
        return xrPath;
    }
    std::string FromXrPath(XrPath path) {
        uint32_t strl;
        char text[XR_MAX_PATH_LENGTH];
        XrResult res;
        res = xrPathToString(m_xrInstance, path, XR_MAX_PATH_LENGTH, &strl, text);
        std::string str;
        if (res == XR_SUCCESS) {
            str = text;
        } else {
            OPENXR_CHECK(res, "Failed to retrieve path.");
        }
        return str;
    }
    // XR_DOCS_TAG_END_CreateXrPath
    // XR_DOCS_TAG_BEGIN_CreateActionSet
    void CreateActionSet() {
        XrActionSetCreateInfo actionSetCI{XR_TYPE_ACTION_SET_CREATE_INFO};
        // The internal name the runtime uses for this Action Set.
        strncpy(actionSetCI.actionSetName, "openxr-tutorial-actionset", XR_MAX_ACTION_SET_NAME_SIZE);
        // Localized names are required so there is a human-readable action name to show the user if they are rebinding Actions in an options screen.
        strncpy(actionSetCI.localizedActionSetName, "OpenXR Tutorial ActionSet", XR_MAX_LOCALIZED_ACTION_SET_NAME_SIZE);
        OPENXR_CHECK(xrCreateActionSet(m_xrInstance, &actionSetCI, &m_actionSet), "Failed to create ActionSet.");
        // Set a priority: this comes into play when we have multiple Action Sets, and determines which Action takes priority in binding to a specific input.
        actionSetCI.priority = 0;
        // XR_DOCS_TAG_END_CreateActionSet

        // XR_DOCS_TAG_BEGIN_CreateActionLambda
        auto CreateAction = [this](XrAction &xrAction, const char *name, XrActionType xrActionType, std::vector<const char *> subaction_paths = {}) -> void {
            XrActionCreateInfo actionCI{XR_TYPE_ACTION_CREATE_INFO};
            // The type of action: float input, pose, haptic output etc.
            actionCI.actionType = xrActionType;
            // Subaction paths, e.g. left and right hand. To distinguish the same action performed on different devices.
            std::vector<XrPath> subaction_xrpaths;
            for (auto p : subaction_paths) {
                subaction_xrpaths.push_back(CreateXrPath(p));
            }
            actionCI.countSubactionPaths = (uint32_t)subaction_xrpaths.size();
            actionCI.subactionPaths = subaction_xrpaths.data();
            // The internal name the runtime uses for this Action.
            strncpy(actionCI.actionName, name, XR_MAX_ACTION_NAME_SIZE);
            // Localized names are required so there is a human-readable action name to show the user if they are rebinding the Action in an options screen.
            strncpy(actionCI.localizedActionName, name, XR_MAX_LOCALIZED_ACTION_NAME_SIZE);
            OPENXR_CHECK(xrCreateAction(m_actionSet, &actionCI, &xrAction), "Failed to create Action.");
        };
        // XR_DOCS_TAG_END_CreateActionLambda
        // XR_DOCS_TAG_BEGIN_CreateActions
        // An Action for grabbing cubes.
        CreateAction(m_grabCubeAction, "grab-cube", XR_ACTION_TYPE_FLOAT_INPUT, {"/user/hand/left", "/user/hand/right"});
        CreateAction(m_changeColorAction, "change-color", XR_ACTION_TYPE_BOOLEAN_INPUT, {"/user/hand/left", "/user/hand/right"});
        // An Action for the position of the palm of the user's hand - appropriate for the location of a grabbing Actions.
        CreateAction(m_palmPoseAction, "palm-pose", XR_ACTION_TYPE_POSE_INPUT, {"/user/hand/left", "/user/hand/right"});
        // An Action for a vibration output on one or other hand.
        CreateAction(m_buzzAction, "buzz", XR_ACTION_TYPE_VIBRATION_OUTPUT, {"/user/hand/left", "/user/hand/right"});
        // For later convenience we create the XrPaths for the subaction path names.
        m_handPaths[0] = CreateXrPath("/user/hand/left");
        m_handPaths[1] = CreateXrPath("/user/hand/right");
    }
    // XR_DOCS_TAG_END_CreateActions

    // XR_DOCS_TAG_BEGIN_SuggestBindings1
    void SuggestBindings() {
        auto SuggestBindings = [this](const char *profile_path, std::vector<XrActionSuggestedBinding> bindings) -> bool {
            // The application can call xrSuggestInteractionProfileBindings once per interaction profile that it supports.
            XrInteractionProfileSuggestedBinding interactionProfileSuggestedBinding{XR_TYPE_INTERACTION_PROFILE_SUGGESTED_BINDING};
            interactionProfileSuggestedBinding.interactionProfile = CreateXrPath(profile_path);
            interactionProfileSuggestedBinding.suggestedBindings = bindings.data();
            interactionProfileSuggestedBinding.countSuggestedBindings = (uint32_t)bindings.size();
            if (xrSuggestInteractionProfileBindings(m_xrInstance, &interactionProfileSuggestedBinding) == XrResult::XR_SUCCESS)
                return true;
            std::cout << "Failed to suggest bindings with " << profile_path << "\n";
            return false;
        };
        // XR_DOCS_TAG_END_SuggestBindings1
        // XR_DOCS_TAG_BEGIN_SuggestBindings2
        bool any_ok = false;
        // Each Action here has two paths, one for each SubAction path.
        any_ok |= SuggestBindings("/interaction_profiles/khr/simple_controller", {{m_changeColorAction, CreateXrPath("/user/hand/left/input/select/click")},
                                                                                  {m_grabCubeAction, CreateXrPath("/user/hand/right/input/select/click")},
                                                                                  {m_palmPoseAction, CreateXrPath("/user/hand/left/input/grip/pose")},
                                                                                  {m_palmPoseAction, CreateXrPath("/user/hand/right/input/grip/pose")},
                                                                                  {m_buzzAction, CreateXrPath("/user/hand/left/output/haptic")},
                                                                                  {m_buzzAction, CreateXrPath("/user/hand/right/output/haptic")}});
        // XR_DOCS_TAG_END_SuggestBindings2
        // XR_DOCS_TAG_BEGIN_SuggestTouchNativeBindings
        // Each Action here has two paths, one for each SubAction path.
        any_ok |= SuggestBindings("/interaction_profiles/oculus/touch_controller", {{m_grabCubeAction, CreateXrPath("/user/hand/left/input/squeeze/value")},
                                                                                    {m_grabCubeAction, CreateXrPath("/user/hand/right/input/squeeze/value")},
                                                                                    {m_changeColorAction, CreateXrPath("/user/hand/left/input/trigger/value")},
                                                                                    {m_changeColorAction, CreateXrPath("/user/hand/right/input/trigger/value")},
                                                                                    {m_palmPoseAction, CreateXrPath("/user/hand/left/input/grip/pose")},
                                                                                    {m_palmPoseAction, CreateXrPath("/user/hand/right/input/grip/pose")},
                                                                                    {m_buzzAction, CreateXrPath("/user/hand/left/output/haptic")},
                                                                                    {m_buzzAction, CreateXrPath("/user/hand/right/output/haptic")}});
        // XR_DOCS_TAG_END_SuggestTouchNativeBindings
        // XR_DOCS_TAG_BEGIN_HandInteractionBindings
        // These bindings are for the hand interaction extension.
        any_ok |= SuggestBindings("/interaction_profiles/ext/hand_interaction_ext", {{m_grabCubeAction, CreateXrPath("/user/hand/left/input/grasp_ext/value")},
                                                                                     {m_grabCubeAction, CreateXrPath("/user/hand/right/input/grasp_ext/value")},
                                                                                     {m_changeColorAction, CreateXrPath("/user/hand/right/input/pinch_ext/value")},
                                                                                     {m_changeColorAction, CreateXrPath("/user/hand/right/input/pinch_ext/value")}});
        // XR_DOCS_TAG_END_HandInteractionBindings
        // XR_DOCS_TAG_BEGIN_SuggestBindings3
        if (!any_ok) {
            DEBUG_BREAK;
        }
    }
    void RecordCurrentBindings() {
        if (m_session) {
            // now we are ready to:
            XrInteractionProfileState interactionProfile = {XR_TYPE_INTERACTION_PROFILE_STATE, 0, 0};
            // for each action, what is the binding?
            OPENXR_CHECK(xrGetCurrentInteractionProfile(m_session, m_handPaths[0], &interactionProfile), "Failed to get profile.");
            if (interactionProfile.interactionProfile)
                std::cout << " user/hand/left ActiveProfile " << FromXrPath(interactionProfile.interactionProfile).c_str() << std::endl;
            OPENXR_CHECK(xrGetCurrentInteractionProfile(m_session, m_handPaths[1], &interactionProfile), "Failed to get profile.");
            if (interactionProfile.interactionProfile)
                std::cout << "user/hand/right ActiveProfile " << FromXrPath(interactionProfile.interactionProfile).c_str() << std::endl;
        }
    }
    // XR_DOCS_TAG_END_SuggestBindings3
    // XR_DOCS_TAG_BEGIN_CreateActionPoses
    void CreateActionPoses() {
        // Create an xrSpace for a pose action.
        auto CreateActionPoseSpace = [this](XrSession session, XrAction xrAction, const char *subaction_path = nullptr) -> XrSpace {
            XrSpace xrSpace;
            const XrPosef xrPoseIdentity = {{0.0f, 0.0f, 0.0f, 1.0f}, {0.0f, 0.0f, 0.0f}};
            // Create frame of reference for a pose action
            XrActionSpaceCreateInfo actionSpaceCI{XR_TYPE_ACTION_SPACE_CREATE_INFO};
            actionSpaceCI.action = xrAction;
            actionSpaceCI.poseInActionSpace = xrPoseIdentity;
            if (subaction_path)
                actionSpaceCI.subactionPath = CreateXrPath(subaction_path);
            OPENXR_CHECK(xrCreateActionSpace(session, &actionSpaceCI, &xrSpace), "Failed to create ActionSpace.");
            return xrSpace;
        };
        m_handPoseSpace[0] = CreateActionPoseSpace(m_session, m_palmPoseAction, "/user/hand/left");
        m_handPoseSpace[1] = CreateActionPoseSpace(m_session, m_palmPoseAction, "/user/hand/right");
    }
    // XR_DOCS_TAG_END_CreateActionPoses
    // XR_DOCS_TAG_BEGIN_AttachActionSet
    void AttachActionSet() {
        // Attach the action set we just made to the session. We could attach multiple action sets!
        XrSessionActionSetsAttachInfo actionSetAttachInfo{XR_TYPE_SESSION_ACTION_SETS_ATTACH_INFO};
        actionSetAttachInfo.countActionSets = 1;
        actionSetAttachInfo.actionSets = &m_actionSet;
        OPENXR_CHECK(xrAttachSessionActionSets(m_session, &actionSetAttachInfo), "Failed to attach ActionSet to Session.");
    }
    // XR_DOCS_TAG_END_AttachActionSet
    // XR_DOCS_TAG_BEGIN_CreateHandTracker
    void CreateHandTrackers() {
        for (int i = 0; i < 2; i++) {
            Hand &hand = m_hands[i];
            XrHandTrackerCreateInfoEXT xrHandTrackerCreateInfo = {XR_TYPE_HAND_TRACKER_CREATE_INFO_EXT};
            xrHandTrackerCreateInfo.hand = i == 0 ? XR_HAND_LEFT_EXT : XR_HAND_RIGHT_EXT;
            xrHandTrackerCreateInfo.handJointSet = XR_HAND_JOINT_SET_DEFAULT_EXT;
            OPENXR_CHECK(xrCreateHandTrackerEXT(m_session, &xrHandTrackerCreateInfo, &hand.m_handTracker), "Failed to create Hand Tracker.");
        }
    }
    // XR_DOCS_TAG_END_CreateHandTracker

    void GetEnvironmentBlendModes() {
        // XR_DOCS_TAG_BEGIN_GetEnvironmentBlendModes
        // Retrieves the available blend modes. The first call gets the size of the array that will be returned. The next call fills out the array.
        uint32_t environmentBlendModeSize = 0;
        OPENXR_CHECK(xrEnumerateEnvironmentBlendModes(m_xrInstance, m_systemID, m_viewConfiguration, 0, &environmentBlendModeSize, nullptr), "Failed to enumerate EnvironmentBlend Modes.");
        m_environmentBlendModes.resize(environmentBlendModeSize);
        OPENXR_CHECK(xrEnumerateEnvironmentBlendModes(m_xrInstance, m_systemID, m_viewConfiguration, environmentBlendModeSize, &environmentBlendModeSize, m_environmentBlendModes.data()), "Failed to enumerate EnvironmentBlend Modes.");

        // Pick the first application supported blend mode supported by the hardware.
        for (const XrEnvironmentBlendMode &environmentBlendMode : m_applicationEnvironmentBlendModes) {
            if (std::find(m_environmentBlendModes.begin(), m_environmentBlendModes.end(), environmentBlendMode) != m_environmentBlendModes.end()) {
                m_environmentBlendMode = environmentBlendMode;
                break;
            }
        }
        if (m_environmentBlendMode == XR_ENVIRONMENT_BLEND_MODE_MAX_ENUM) {
            std::cerr << "Failed to find a compatible blend mode. Defaulting to XR_ENVIRONMENT_BLEND_MODE_OPAQUE." << std::endl;
            m_environmentBlendMode = XR_ENVIRONMENT_BLEND_MODE_OPAQUE;
        }
        // XR_DOCS_TAG_END_GetEnvironmentBlendModes
    }

    void GetViewConfigurationViews() {
        // XR_DOCS_TAG_BEGIN_GetViewConfigurationViews
        // Gets the View Configuration Views. The first call gets the size of the array that will be returned. The next call fills out the array.
        uint32_t viewConfigurationViewSize = 0;
        OPENXR_CHECK(xrEnumerateViewConfigurationViews(m_xrInstance, m_systemID, m_viewConfiguration, 0, &viewConfigurationViewSize, nullptr), "Failed to enumerate ViewConfiguration Views.");
        m_viewConfigurationViews.resize(viewConfigurationViewSize, {XR_TYPE_VIEW_CONFIGURATION_VIEW});
        OPENXR_CHECK(xrEnumerateViewConfigurationViews(m_xrInstance, m_systemID, m_viewConfiguration, viewConfigurationViewSize, &viewConfigurationViewSize, m_viewConfigurationViews.data()), "Failed to enumerate ViewConfiguration Views.");
        // XR_DOCS_TAG_END_GetViewConfigurationViews
    }

    void CreateSession() {
        // Create an XrSessionCreateInfo structure.
        // XR_DOCS_TAG_BEGIN_CreateSession1
        XrSessionCreateInfo sessionCI{XR_TYPE_SESSION_CREATE_INFO};
        // XR_DOCS_TAG_END_CreateSession1

        // Create a std::unique_ptr<GraphicsAPI_...> from the instance and system.
        // This call sets up a graphics API that's suitable for use with OpenXR.
        if (m_apiType == D3D11) {
#if defined(XR_USE_GRAPHICS_API_D3D11)
            m_graphicsAPI = std::make_unique<GraphicsAPI_D3D11>(m_xrInstance, m_systemID);
#endif
        } else if (m_apiType == D3D12) {
#if defined(XR_USE_GRAPHICS_API_D3D12)
            m_graphicsAPI = std::make_unique<GraphicsAPI_D3D12>(m_xrInstance, m_systemID);
#endif
        } else if (m_apiType == OPENGL) {
#if defined(XR_USE_GRAPHICS_API_OPENGL)
            m_graphicsAPI = std::make_unique<GraphicsAPI_OpenGL>(m_xrInstance, m_systemID);
#endif
        } else if (m_apiType == OPENGL_ES) {
#if defined(XR_USE_GRAPHICS_API_OPENGL_ES)
            m_graphicsAPI = std::make_unique<GraphicsAPI_OpenGL_ES>(m_xrInstance, m_systemID);
#endif
        } else if (m_apiType == VULKAN) {
#if defined(XR_USE_GRAPHICS_API_VULKAN)
            m_graphicsAPI = std::make_unique<GraphicsAPI_Vulkan>(m_xrInstance, m_systemID);
#endif
        } else {
            std::cout << "ERROR: Unknown Graphics API." << std::endl;
            DEBUG_BREAK;
        }
        // Fill out the XrSessionCreateInfo structure and create an XrSession.
        //  XR_DOCS_TAG_BEGIN_CreateSession2
        sessionCI.next = m_graphicsAPI->GetGraphicsBinding();
        sessionCI.createFlags = 0;
        sessionCI.systemId = m_systemID;

        OPENXR_CHECK(xrCreateSession(m_xrInstance, &sessionCI, &m_session), "Failed to create Session.");
        // XR_DOCS_TAG_END_CreateSession2
    }

    void DestroySession() {
        // Destroy the XrSession.
        // XR_DOCS_TAG_BEGIN_DestroyHandTracker
        for (int i = 0; i < 2; i++) {
            if (xrDestroyHandTrackerEXT) {
                xrDestroyHandTrackerEXT(m_hands[i].m_handTracker);
            }
        }
        // XR_DOCS_TAG_END_DestroyHandTracker
        // XR_DOCS_TAG_BEGIN_DestroySession
        OPENXR_CHECK(xrDestroySession(m_session), "Failed to destroy Session.");
        // XR_DOCS_TAG_END_DestroySession
    }

    // XR_DOCS_TAG_BEGIN_CreateResources1
    struct CameraConstants {
        XrMatrix4x4f viewProj;
        XrMatrix4x4f modelViewProj;
        XrMatrix4x4f model;
        XrVector4f color;
        XrVector4f pad1;
        XrVector4f pad2;
        XrVector4f pad3;
    };
    CameraConstants cameraConstants;
    XrVector4f normals[6] = {
        {1.00f, 0.00f, 0.00f, 0},
        {-1.00f, 0.00f, 0.00f, 0},
        {0.00f, 1.00f, 0.00f, 0},
        {0.00f, -1.00f, 0.00f, 0},
        {0.00f, 0.00f, 1.00f, 0},
        {0.00f, 0.0f, -1.00f, 0}};
    // XR_DOCS_TAG_END_CreateResources1

    void CreateResources() {
        // XR_DOCS_TAG_BEGIN_CreateResources1_1
        // Vertices for a 1x1x1 meter cube. (Left/Right, Top/Bottom, Front/Back)
        constexpr XrVector4f vertexPositions[] = {
            {+0.5f, +0.5f, +0.5f, 1.0f},
            {+0.5f, +0.5f, -0.5f, 1.0f},
            {+0.5f, -0.5f, +0.5f, 1.0f},
            {+0.5f, -0.5f, -0.5f, 1.0f},
            {-0.5f, +0.5f, +0.5f, 1.0f},
            {-0.5f, +0.5f, -0.5f, 1.0f},
            {-0.5f, -0.5f, +0.5f, 1.0f},
            {-0.5f, -0.5f, -0.5f, 1.0f}};

#define CUBE_FACE(V1, V2, V3, V4, V5, V6) vertexPositions[V1], vertexPositions[V2], vertexPositions[V3], vertexPositions[V4], vertexPositions[V5], vertexPositions[V6],

        XrVector4f cubeVertices[] = {
            CUBE_FACE(2, 1, 0, 2, 3, 1)  // -X
            CUBE_FACE(6, 4, 5, 6, 5, 7)  // +X
            CUBE_FACE(0, 1, 5, 0, 5, 4)  // -Y
            CUBE_FACE(2, 6, 7, 2, 7, 3)  // +Y
            CUBE_FACE(0, 4, 6, 0, 6, 2)  // -Z
            CUBE_FACE(1, 3, 7, 1, 7, 5)  // +Z
        };

        uint32_t cubeIndices[36] = {
            0, 1, 2, 3, 4, 5,        // -X
            6, 7, 8, 9, 10, 11,      // +X
            12, 13, 14, 15, 16, 17,  // -Y
            18, 19, 20, 21, 22, 23,  // +Y
            24, 25, 26, 27, 28, 29,  // -Z
            30, 31, 32, 33, 34, 35,  // +Z
        };

        m_vertexBuffer = m_graphicsAPI->CreateBuffer({GraphicsAPI::BufferCreateInfo::Type::VERTEX, sizeof(float) * 4, sizeof(cubeVertices), &cubeVertices});

        m_indexBuffer = m_graphicsAPI->CreateBuffer({GraphicsAPI::BufferCreateInfo::Type::INDEX, sizeof(uint32_t), sizeof(cubeIndices), &cubeIndices});

        // XR_DOCS_TAG_BEGIN_Update_numberOfCuboids
        size_t numberOfCuboids = 64 + 2 + 2;
        // XR_DOCS_TAG_END_Update_numberOfCuboids
        // XR_DOCS_TAG_BEGIN_AddHandCuboids
        numberOfCuboids += XR_HAND_JOINT_COUNT_EXT * 2;
        // XR_DOCS_TAG_END_AddHandCuboids
        m_uniformBuffer_Camera = m_graphicsAPI->CreateBuffer({GraphicsAPI::BufferCreateInfo::Type::UNIFORM, 0, sizeof(CameraConstants) * numberOfCuboids, nullptr});
        m_uniformBuffer_Normals = m_graphicsAPI->CreateBuffer({GraphicsAPI::BufferCreateInfo::Type::UNIFORM, 0, sizeof(normals), &normals});
        // XR_DOCS_TAG_END_CreateResources1_1

        // XR_DOCS_TAG_BEGIN_CreateResources2_OpenGL
        if (m_apiType == OPENGL) {
            std::string vertexSource = ReadTextFile("VertexShader.glsl");
            m_vertexShader = m_graphicsAPI->CreateShader({GraphicsAPI::ShaderCreateInfo::Type::VERTEX, vertexSource.data(), vertexSource.size()});

            std::string fragmentSource = ReadTextFile("PixelShader.glsl");
            m_fragmentShader = m_graphicsAPI->CreateShader({GraphicsAPI::ShaderCreateInfo::Type::FRAGMENT, fragmentSource.data(), fragmentSource.size()});
        }
        // XR_DOCS_TAG_END_CreateResources2_OpenGL
        // XR_DOCS_TAG_BEGIN_CreateResources2_VulkanWindowsLinux
        if (m_apiType == VULKAN) {
            std::vector<char> vertexSource = ReadBinaryFile("VertexShader.spv");
            m_vertexShader = m_graphicsAPI->CreateShader({GraphicsAPI::ShaderCreateInfo::Type::VERTEX, vertexSource.data(), vertexSource.size()});

            std::vector<char> fragmentSource = ReadBinaryFile("PixelShader.spv");
            m_fragmentShader = m_graphicsAPI->CreateShader({GraphicsAPI::ShaderCreateInfo::Type::FRAGMENT, fragmentSource.data(), fragmentSource.size()});
        }
        // XR_DOCS_TAG_END_CreateResources2_VulkanWindowsLinux
#if defined(__ANDROID__)
        // XR_DOCS_TAG_BEGIN_CreateResources2_VulkanAndroid
        if (m_apiType == VULKAN) {
            std::vector<char> vertexSource = ReadBinaryFile("shaders/VertexShader.spv", androidApp->activity->assetManager);
            m_vertexShader = m_graphicsAPI->CreateShader({GraphicsAPI::ShaderCreateInfo::Type::VERTEX, vertexSource.data(), vertexSource.size()});
            std::vector<char> fragmentSource = ReadBinaryFile("shaders/PixelShader.spv", androidApp->activity->assetManager);
            m_fragmentShader = m_graphicsAPI->CreateShader({GraphicsAPI::ShaderCreateInfo::Type::FRAGMENT, fragmentSource.data(), fragmentSource.size()});
        }
        // XR_DOCS_TAG_END_CreateResources2_VulkanAndroid
        // XR_DOCS_TAG_BEGIN_CreateResources2_OpenGLES
        if (m_apiType == OPENGL_ES) {
            std::string vertexSource = ReadTextFile("shaders/VertexShader_GLES.glsl", androidApp->activity->assetManager);
            m_vertexShader = m_graphicsAPI->CreateShader({GraphicsAPI::ShaderCreateInfo::Type::VERTEX, vertexSource.data(), vertexSource.size()});
            std::string fragmentSource = ReadTextFile("shaders/PixelShader_GLES.glsl", androidApp->activity->assetManager);
            m_fragmentShader = m_graphicsAPI->CreateShader({GraphicsAPI::ShaderCreateInfo::Type::FRAGMENT, fragmentSource.data(), fragmentSource.size()});
        }
        // XR_DOCS_TAG_END_CreateResources2_OpenGLES
#endif
        // XR_DOCS_TAG_BEGIN_CreateResources2_D3D
        if (m_apiType == D3D11) {
            std::vector<char> vertexSource = ReadBinaryFile("VertexShader_5_0.cso");
            m_vertexShader = m_graphicsAPI->CreateShader({GraphicsAPI::ShaderCreateInfo::Type::VERTEX, vertexSource.data(), vertexSource.size()});

            std::vector<char> fragmentSource = ReadBinaryFile("PixelShader_5_0.cso");
            m_fragmentShader = m_graphicsAPI->CreateShader({GraphicsAPI::ShaderCreateInfo::Type::FRAGMENT, fragmentSource.data(), fragmentSource.size()});
        }
        if (m_apiType == D3D12) {
            std::vector<char> vertexSource = ReadBinaryFile("VertexShader_5_1.cso");
            m_vertexShader = m_graphicsAPI->CreateShader({GraphicsAPI::ShaderCreateInfo::Type::VERTEX, vertexSource.data(), vertexSource.size()});

            std::vector<char> fragmentSource = ReadBinaryFile("PixelShader_5_1.cso");
            m_fragmentShader = m_graphicsAPI->CreateShader({GraphicsAPI::ShaderCreateInfo::Type::FRAGMENT, fragmentSource.data(), fragmentSource.size()});
        }
        // XR_DOCS_TAG_END_CreateResources2_D3D

        // XR_DOCS_TAG_BEGIN_CreateResources3
        GraphicsAPI::PipelineCreateInfo pipelineCI;
        pipelineCI.shaders = {m_vertexShader, m_fragmentShader};
        pipelineCI.vertexInputState.attributes = {{0, 0, GraphicsAPI::VertexType::VEC4, 0, "TEXCOORD"}};
        pipelineCI.vertexInputState.bindings = {{0, 0, 4 * sizeof(float)}};
        pipelineCI.inputAssemblyState = {GraphicsAPI::PrimitiveTopology::TRIANGLE_LIST, false};
        pipelineCI.rasterisationState = {false, false, GraphicsAPI::PolygonMode::FILL, GraphicsAPI::CullMode::BACK, GraphicsAPI::FrontFace::COUNTER_CLOCKWISE, false, 0.0f, 0.0f, 0.0f, 1.0f};
        pipelineCI.multisampleState = {1, false, 1.0f, 0xFFFFFFFF, false, false};
        pipelineCI.depthStencilState = {true, true, GraphicsAPI::CompareOp::LESS_OR_EQUAL, false, false, {}, {}, 0.0f, 1.0f};
        pipelineCI.colorBlendState = {false, GraphicsAPI::LogicOp::NO_OP, {{true, GraphicsAPI::BlendFactor::SRC_ALPHA, GraphicsAPI::BlendFactor::ONE_MINUS_SRC_ALPHA, GraphicsAPI::BlendOp::ADD, GraphicsAPI::BlendFactor::ONE, GraphicsAPI::BlendFactor::ZERO, GraphicsAPI::BlendOp::ADD, (GraphicsAPI::ColorComponentBit)15}}, {0.0f, 0.0f, 0.0f, 0.0f}};
        pipelineCI.colorFormats = {m_colorSwapchainInfos[0].swapchainFormat};
        pipelineCI.depthFormat = m_depthSwapchainInfos[0].swapchainFormat;
        pipelineCI.layout = {{0, nullptr, GraphicsAPI::DescriptorInfo::Type::BUFFER, GraphicsAPI::DescriptorInfo::Stage::VERTEX},
                             {1, nullptr, GraphicsAPI::DescriptorInfo::Type::BUFFER, GraphicsAPI::DescriptorInfo::Stage::VERTEX},
                             {2, nullptr, GraphicsAPI::DescriptorInfo::Type::BUFFER, GraphicsAPI::DescriptorInfo::Stage::FRAGMENT}};
        m_pipeline = m_graphicsAPI->CreatePipeline(pipelineCI);
        // XR_DOCS_TAG_END_CreateResources3

        // XR_DOCS_TAG_BEGIN_Setup_Blocks
        float scale = 0.2f;
        XrVector3f centre = {0, -0.2f, -0.7f};
        for (int i = 0; i < 4; i++) {
            float x = scale * (float(i) - 1.5f) + centre.x;
            for (int j = 0; j < 4; j++) {
                float y = scale * (float(j) - 1.5f) + centre.y;
                for (int k = 0; k < 4; k++) {
                    float angleRad = 0;
                    float z = scale * (float(k) - 1.5f) + centre.z;
                    XrQuaternionf q;
                    XrVector3f axis = {0, 0.707f, 0.707f};
                    XrQuaternionf_CreateFromAxisAngle(&q, &axis, angleRad);
                    XrVector3f color = {pseudorandom_distribution(pseudo_random_generator), pseudorandom_distribution(pseudo_random_generator), pseudorandom_distribution(pseudo_random_generator)};
                    blocks.push_back({{q, {x, y, z}}, {0.095f, 0.095f, 0.095f}, color});
                }
            }
        }
        // XR_DOCS_TAG_END_Setup_Blocks
    }
    void DestroyResources() {
        // XR_DOCS_TAG_BEGIN_DestroyResources
        m_graphicsAPI->DestroyPipeline(m_pipeline);
        m_graphicsAPI->DestroyShader(m_fragmentShader);
        m_graphicsAPI->DestroyShader(m_vertexShader);
        m_graphicsAPI->DestroyBuffer(m_uniformBuffer_Camera);
        m_graphicsAPI->DestroyBuffer(m_uniformBuffer_Normals);
        m_graphicsAPI->DestroyBuffer(m_indexBuffer);
        m_graphicsAPI->DestroyBuffer(m_vertexBuffer);
        // XR_DOCS_TAG_END_DestroyResources
    }

    void PollEvents() {
        // XR_DOCS_TAG_BEGIN_PollEvents
        XrResult result = XR_SUCCESS;
        do {
            // Poll OpenXR for a new event.
            XrEventDataBuffer eventData{XR_TYPE_EVENT_DATA_BUFFER};
            result = xrPollEvent(m_xrInstance, &eventData);

            switch (eventData.type) {
            // Log the number of lost events from the runtime.
            case XR_TYPE_EVENT_DATA_EVENTS_LOST: {
                XrEventDataEventsLost *eventsLost = reinterpret_cast<XrEventDataEventsLost *>(&eventData);
                std::cout << "OPENXR: Events Lost: " << eventsLost->lostEventCount << std::endl;
                break;
            }
            // Log that an instance loss is pending and shutdown the application.
            case XR_TYPE_EVENT_DATA_INSTANCE_LOSS_PENDING: {
                XrEventDataInstanceLossPending *instanceLossPending = reinterpret_cast<XrEventDataInstanceLossPending *>(&eventData);
                std::cout << "OPENXR: Instance Loss Pending at: " << instanceLossPending->lossTime << std::endl;
                m_sessionRunning = false;
                m_applicationRunning = false;
                break;
            }
            // Log that the interaction profile has changed.
            case XR_TYPE_EVENT_DATA_INTERACTION_PROFILE_CHANGED: {
                XrEventDataInteractionProfileChanged *interactionProfileChanged = reinterpret_cast<XrEventDataInteractionProfileChanged *>(&eventData);
                std::cout << "OPENXR: Interaction Profile changed for Session: " << interactionProfileChanged->session << std::endl;
                // XR_DOCS_TAG_BEGIN_CallRecordCurrentBindings
                RecordCurrentBindings();
                // XR_DOCS_TAG_END_CallRecordCurrentBindings
                break;
            }
            // Log that there's a reference space change pending.
            // TODO: expand on this in text.
            case XR_TYPE_EVENT_DATA_REFERENCE_SPACE_CHANGE_PENDING: {
                XrEventDataReferenceSpaceChangePending *referenceSpaceChangePending = reinterpret_cast<XrEventDataReferenceSpaceChangePending *>(&eventData);
                std::cout << "OPENXR: Reference Space Change pending for Session: " << referenceSpaceChangePending->session << std::endl;
                break;
            }
            // Session State changes:
            case XR_TYPE_EVENT_DATA_SESSION_STATE_CHANGED: {
                XrEventDataSessionStateChanged *sessionStateChanged = reinterpret_cast<XrEventDataSessionStateChanged *>(&eventData);

                if (sessionStateChanged->state == XR_SESSION_STATE_READY) {
                    // SessionState is ready. Begin the XrSession using the XrViewConfigurationType.
                    XrSessionBeginInfo sessionBeginInfo{XR_TYPE_SESSION_BEGIN_INFO};
                    sessionBeginInfo.primaryViewConfigurationType = m_viewConfiguration;
                    OPENXR_CHECK(xrBeginSession(m_session, &sessionBeginInfo), "Failed to begin Session.");
                    m_sessionRunning = true;
                }
                if (sessionStateChanged->state == XR_SESSION_STATE_STOPPING) {
                    // SessionState is stopping. End the XrSession.
                    OPENXR_CHECK(xrEndSession(m_session), "Failed to end Session.");
                    m_sessionRunning = false;
                }
                if (sessionStateChanged->state == XR_SESSION_STATE_EXITING) {
                    // SessionState is exiting. Exit the application.
                    m_sessionRunning = false;
                    m_applicationRunning = false;
                }
                if (sessionStateChanged->state == XR_SESSION_STATE_LOSS_PENDING) {
                    // SessionState is loss pending. Exit the application.
                    // It's possible to try a reestablish an XrInstance and XrSession, but we will simply exit here.
                    m_sessionRunning = false;
                    m_applicationRunning = false;
                }
                // Store state for reference across the application.
                m_sessionState = sessionStateChanged->state;
                break;
            }
            default: {
                break;
            }
            }

        } while (result == XR_SUCCESS);
        // XR_DOCS_TAG_END_PollEvents
    }
    // XR_DOCS_TAG_BEGIN_PollActions
    void PollActions(XrTime predictedTime) {
        // Update our action set with up-to-date input data.
        // First, we specify the actionSet we are polling.
        XrActiveActionSet activeActionSet{};
        activeActionSet.actionSet = m_actionSet;
        activeActionSet.subactionPath = XR_NULL_PATH;
        // Now we sync the Actions to make sure they have current data.
        XrActionsSyncInfo actionsSyncInfo{XR_TYPE_ACTIONS_SYNC_INFO};
        actionsSyncInfo.countActiveActionSets = 1;
        actionsSyncInfo.activeActionSets = &activeActionSet;
        OPENXR_CHECK(xrSyncActions(m_session, &actionsSyncInfo), "Failed to sync Actions.");
        // XR_DOCS_TAG_END_PollActions
        // XR_DOCS_TAG_BEGIN_PollActions2
        XrActionStateGetInfo actionStateGetInfo{XR_TYPE_ACTION_STATE_GET_INFO};
        // We pose a single Action, twice - once for each subAction Path.
        actionStateGetInfo.action = m_palmPoseAction;
        // For each hand, get the pose state if possible.
        for (int i = 0; i < 2; i++) {
            // Specify the subAction Path.
            actionStateGetInfo.subactionPath = m_handPaths[i];
            OPENXR_CHECK(xrGetActionStatePose(m_session, &actionStateGetInfo, &m_handPoseState[i]), "Failed to get Pose State.");
            if (m_handPoseState[i].isActive) {
                XrSpaceLocation spaceLocation{XR_TYPE_SPACE_LOCATION};
                XrResult res = xrLocateSpace(m_handPoseSpace[i], m_localOrStageSpace, predictedTime, &spaceLocation);
                if (XR_UNQUALIFIED_SUCCESS(res) &&
                    (spaceLocation.locationFlags & XR_SPACE_LOCATION_POSITION_VALID_BIT) != 0 &&
                    (spaceLocation.locationFlags & XR_SPACE_LOCATION_ORIENTATION_VALID_BIT) != 0) {
                    m_handPose[i] = spaceLocation.pose;
                }
            }
        }
        // XR_DOCS_TAG_END_PollActions2
        // XR_DOCS_TAG_BEGIN_PollActions3
        for (int i = 0; i < 2; i++) {
            actionStateGetInfo.action = m_grabCubeAction;
            actionStateGetInfo.subactionPath = m_handPaths[i];
            OPENXR_CHECK(xrGetActionStateFloat(m_session, &actionStateGetInfo, &m_grabState[i]), "Failed to get Float State of grab cube action.");
        }
        for (int i = 0; i < 2; i++) {
            actionStateGetInfo.action = m_changeColorAction;
            actionStateGetInfo.subactionPath = m_handPaths[i];
            OPENXR_CHECK(xrGetActionStateBoolean(m_session, &actionStateGetInfo, &m_changeColorState[i]), "Failed to get Boolean State of change color action.");
        }
        // XR_DOCS_TAG_END_PollActions3
        // XR_DOCS_TAG_BEGIN_PollActions4
        for (int i = 0; i < 2; i++) {
            buzz[i] *= 0.5f;
            if (buzz[i] < 0.01f)
                buzz[i] = 0.0f;
            XrHapticVibration vibration{XR_TYPE_HAPTIC_VIBRATION};
            vibration.amplitude = buzz[i];
            vibration.duration = XR_MIN_HAPTIC_DURATION;
            vibration.frequency = XR_FREQUENCY_UNSPECIFIED;

            XrHapticActionInfo hapticActionInfo{XR_TYPE_HAPTIC_ACTION_INFO};
            hapticActionInfo.action = m_buzzAction;
            hapticActionInfo.subactionPath = m_handPaths[i];
            OPENXR_CHECK(xrApplyHapticFeedback(m_session, &hapticActionInfo, (XrHapticBaseHeader *)&vibration), "Failed to apply haptic feedback.");
        }
        // XR_DOCS_TAG_BEGIN_PollHands
        if (handTrackingSystemProperties.supportsHandTracking) {
            XrActionStateGetInfo getInfo{XR_TYPE_ACTION_STATE_GET_INFO};
            for (int i = 0; i < 2; i++) {
                bool Unobstructed = true;
                Hand &hand = m_hands[i];
                XrHandJointsMotionRangeInfoEXT motionRangeInfo{XR_TYPE_HAND_JOINTS_MOTION_RANGE_INFO_EXT};
                motionRangeInfo.handJointsMotionRange = Unobstructed
                                                            ? XR_HAND_JOINTS_MOTION_RANGE_UNOBSTRUCTED_EXT
                                                            : XR_HAND_JOINTS_MOTION_RANGE_CONFORMING_TO_CONTROLLER_EXT;
                XrHandJointsLocateInfoEXT locateInfo{XR_TYPE_HAND_JOINTS_LOCATE_INFO_EXT, &motionRangeInfo};
                locateInfo.baseSpace = m_localOrStageSpace;
                locateInfo.time = predictedTime;

                XrHandJointLocationsEXT locations{XR_TYPE_HAND_JOINT_LOCATIONS_EXT};
                locations.jointCount = (uint32_t)XR_HAND_JOINT_COUNT_EXT;
                locations.jointLocations = hand.m_jointLocations;
                OPENXR_CHECK(xrLocateHandJointsEXT(hand.m_handTracker, &locateInfo, &locations), "Failed to locate hand joints.");
            }
        }
        // XR_DOCS_TAG_END_PollHands
    }

    // XR_DOCS_TAG_END_PollActions4
    // XR_DOCS_TAG_BEGIN_BlockInteraction
    // Helper function to snap a 3D position to the nearest 10cm
    static XrVector3f FixPosition(XrVector3f pos) {
        int x = int(std::nearbyint(pos.x * 10.f));
        int y = int(std::nearbyint(pos.y * 10.f));
        int z = int(std::nearbyint(pos.z * 10.f));
        pos.x = float(x) / 10.f;
        pos.y = float(y) / 10.f;
        pos.z = float(z) / 10.f;
        return pos;
    }
    // Handle the interaction between the user's hands, the grab action, and the 3D blocks.
    void BlockInteraction() {
        // For each hand:
        for (int i = 0; i < 2; i++) {
            float nearest = 1.0f;
            // If not currently holding a block:
            if (grabbedBlock[i] == -1) {
                nearBlock[i] = -1;
                // Only if the pose was detected this frame:
                if (m_handPoseState[i].isActive) {
                    // For each block:
                    for (int j = 0; j < blocks.size(); j++) {
                        auto block = blocks[j];
                        // How far is it from the hand to this block?
                        XrVector3f diff = block.pose.position - m_handPose[i].position;
                        float distance = std::max(fabs(diff.x), std::max(fabs(diff.y), fabs(diff.z)));
                        if (distance < 0.1f && distance < nearest) {
                            nearBlock[i] = j;
                            nearest = distance;
                        }
                    }
                }
                if (nearBlock[i] != -1) {
                    if (m_grabState[i].isActive && m_grabState[i].currentState > 0.5f) {
                    grabbedBlock[i] = nearBlock[i];
                    buzz[i] = 1.0f;
                    } else if (m_changeColorState[i].isActive == XR_TRUE && m_changeColorState[i].currentState == XR_FALSE && m_changeColorState[i].changedSinceLastSync == XR_TRUE) {
                        auto &thisBlock = blocks[nearBlock[i]];
                        XrVector3f color = {pseudorandom_distribution(pseudo_random_generator), pseudorandom_distribution(pseudo_random_generator), pseudorandom_distribution(pseudo_random_generator)};
                        thisBlock.color = color;
                    }
                }
            } else {
                nearBlock[i] = grabbedBlock[i];
                if (m_handPoseState[i].isActive)
                    blocks[grabbedBlock[i]].pose.position = m_handPose[i].position;
                if (!m_grabState[i].isActive || m_grabState[i].currentState < 0.5f) {
                    blocks[grabbedBlock[i]].pose.position = FixPosition(blocks[grabbedBlock[i]].pose.position);
                    grabbedBlock[i] = -1;
                    buzz[i] = 0.2f;
                }
            }
        }
    }
    // XR_DOCS_TAG_END_BlockInteraction

    void CreateReferenceSpace() {
        // XR_DOCS_TAG_BEGIN_CreateReferenceSpace
        // Fill out an XrReferenceSpaceCreateInfo structure and create a reference XrSpace, specifying a Local space with an identity pose as the origin.
        XrReferenceSpaceCreateInfo referenceSpaceCI{XR_TYPE_REFERENCE_SPACE_CREATE_INFO};
        referenceSpaceCI.referenceSpaceType = XR_REFERENCE_SPACE_TYPE_LOCAL;
        referenceSpaceCI.poseInReferenceSpace = {{0.0f, 0.0f, 0.0f, 1.0f}, {0.0f, 0.0f, 0.0f}};
        OPENXR_CHECK(xrCreateReferenceSpace(m_session, &referenceSpaceCI, &m_localOrStageSpace), "Failed to create ReferenceSpace.");
        // XR_DOCS_TAG_END_CreateReferenceSpace
    }

    void DestroyReferenceSpace() {
        // XR_DOCS_TAG_BEGIN_DestroyReferenceSpace
        // Destroy the reference XrSpace.
        OPENXR_CHECK(xrDestroySpace(m_localOrStageSpace), "Failed to destroy Space.")
        // XR_DOCS_TAG_END_DestroyReferenceSpace
    }

    void CreateSwapchains() {
        // XR_DOCS_TAG_BEGIN_EnumerateSwapchainFormats
        // Get the supported swapchain formats as an array of int64_t and ordered by runtime preference.
        uint32_t formatSize = 0;
        OPENXR_CHECK(xrEnumerateSwapchainFormats(m_session, 0, &formatSize, nullptr), "Failed to enumerate Swapchain Formats");
        std::vector<int64_t> formats(formatSize);
        OPENXR_CHECK(xrEnumerateSwapchainFormats(m_session, formatSize, &formatSize, formats.data()), "Failed to enumerate Swapchain Formats");
        if (m_graphicsAPI->SelectDepthSwapchainFormat(formats) == 0) {
            std::cerr << "Failed to find depth format for Swapchain." << std::endl;
            std::cerr << "For systems that don't support this feature, they should use a depth image." << std::endl;
            std::cerr << "They will be no support for XR_KHR_composition_layer_depth." << std::endl;
            DEBUG_BREAK;
        }
        // XR_DOCS_TAG_END_EnumerateSwapchainFormats

        // TODO: Don't like this, just use a for(int loop and use the correct one in the list.
        // XR_DOCS_TAG_BEGIN_CreateViewConfigurationView
        const XrViewConfigurationView &viewConfigurationView = m_viewConfigurationViews[0];
        // XR_DOCS_TAG_END_CreateViewConfigurationView

        // Per view, create a color and depth swapchain, and their associated image views.
        m_colorSwapchainInfos.resize(m_viewConfigurationViews.size());
        m_depthSwapchainInfos.resize(m_viewConfigurationViews.size());
        for (size_t i = 0; i < m_viewConfigurationViews.size(); i++) {
            // XR_DOCS_TAG_BEGIN_CreateSwapchains
            SwapchainInfo &colorSwapchainInfo = m_colorSwapchainInfos[i];
            SwapchainInfo &depthSwapchainInfo = m_depthSwapchainInfos[i];

            // Fill out an XrSwapchainCreateInfo structure and create an XrSwapchain.
            // Color.
            XrSwapchainCreateInfo swapchainCI{XR_TYPE_SWAPCHAIN_CREATE_INFO};
            swapchainCI.createFlags = 0;
            swapchainCI.usageFlags = XR_SWAPCHAIN_USAGE_SAMPLED_BIT | XR_SWAPCHAIN_USAGE_COLOR_ATTACHMENT_BIT;
            swapchainCI.format = m_graphicsAPI->SelectColorSwapchainFormat(formats);          // Use GraphicsAPI to select the first compatible format.
            swapchainCI.sampleCount = viewConfigurationView.recommendedSwapchainSampleCount;  // Use the recommended values from the XrViewConfigurationView.
            swapchainCI.width = viewConfigurationView.recommendedImageRectWidth;
            swapchainCI.height = viewConfigurationView.recommendedImageRectHeight;
            swapchainCI.faceCount = 1;
            swapchainCI.arraySize = 1;
            swapchainCI.mipCount = 1;
            OPENXR_CHECK(xrCreateSwapchain(m_session, &swapchainCI, &colorSwapchainInfo.swapchain), "Failed to create Color Swapchain");
            colorSwapchainInfo.swapchainFormat = swapchainCI.format;  // Save the swapchain format for later use.

            // Depth.
            swapchainCI.createFlags = 0;
            swapchainCI.usageFlags = XR_SWAPCHAIN_USAGE_SAMPLED_BIT | XR_SWAPCHAIN_USAGE_DEPTH_STENCIL_ATTACHMENT_BIT;
            swapchainCI.format = m_graphicsAPI->SelectDepthSwapchainFormat(formats);          // Use GraphicsAPI to select the first compatible format.
            swapchainCI.sampleCount = viewConfigurationView.recommendedSwapchainSampleCount;  // Use the recommended values from the XrViewConfigurationView.
            swapchainCI.width = viewConfigurationView.recommendedImageRectWidth;
            swapchainCI.height = viewConfigurationView.recommendedImageRectHeight;
            swapchainCI.faceCount = 1;
            swapchainCI.arraySize = 1;
            swapchainCI.mipCount = 1;
            OPENXR_CHECK(xrCreateSwapchain(m_session, &swapchainCI, &depthSwapchainInfo.swapchain), "Failed to create Depth Swapchain");
            depthSwapchainInfo.swapchainFormat = swapchainCI.format;  // Save the swapchain format for later use.
            // XR_DOCS_TAG_END_CreateSwapchains

            // XR_DOCS_TAG_BEGIN_EnumerateSwapchainImages
            // Get the number of images in the color/depth swapchain and allocate Swapchain image data via GraphicsAPI to store the returned array.
            uint32_t colorSwapchainImageCount = 0;
            OPENXR_CHECK(xrEnumerateSwapchainImages(colorSwapchainInfo.swapchain, 0, &colorSwapchainImageCount, nullptr), "Failed to enumerate Color Swapchain Images.");
            XrSwapchainImageBaseHeader *colorSwapchainImages = m_graphicsAPI->AllocateSwapchainImageData(colorSwapchainInfo.swapchain, GraphicsAPI::SwapchainType::COLOR, colorSwapchainImageCount);
            OPENXR_CHECK(xrEnumerateSwapchainImages(colorSwapchainInfo.swapchain, colorSwapchainImageCount, &colorSwapchainImageCount, colorSwapchainImages), "Failed to enumerate Color Swapchain Images.");
            
            uint32_t depthSwapchainImageCount = 0;
            OPENXR_CHECK(xrEnumerateSwapchainImages(depthSwapchainInfo.swapchain, 0, &depthSwapchainImageCount, nullptr), "Failed to enumerate Depth Swapchain Images.");
            XrSwapchainImageBaseHeader *depthSwapchainImages = m_graphicsAPI->AllocateSwapchainImageData(depthSwapchainInfo.swapchain, GraphicsAPI::SwapchainType::DEPTH, depthSwapchainImageCount);
            OPENXR_CHECK(xrEnumerateSwapchainImages(depthSwapchainInfo.swapchain, depthSwapchainImageCount, &depthSwapchainImageCount, depthSwapchainImages), "Failed to enumerate Depth Swapchain Images.");
            // XR_DOCS_TAG_END_EnumerateSwapchainImages

            // XR_DOCS_TAG_BEGIN_CreateImageViews
            // Per image in the swapchains, fill out a GraphicsAPI::ImageViewCreateInfo structure and create a color/depth image view.
            for (uint32_t j = 0; j < colorSwapchainImageCount; j++) {
                GraphicsAPI::ImageViewCreateInfo imageViewCI;
                imageViewCI.image = m_graphicsAPI->GetSwapchainImage(colorSwapchainInfo.swapchain, j);
                imageViewCI.type = GraphicsAPI::ImageViewCreateInfo::Type::RTV;
                imageViewCI.view = GraphicsAPI::ImageViewCreateInfo::View::TYPE_2D;
                imageViewCI.format = colorSwapchainInfo.swapchainFormat;
                imageViewCI.aspect = GraphicsAPI::ImageViewCreateInfo::Aspect::COLOR_BIT;
                imageViewCI.baseMipLevel = 0;
                imageViewCI.levelCount = 1;
                imageViewCI.baseArrayLayer = 0;
                imageViewCI.layerCount = 1;
                colorSwapchainInfo.imageViews.push_back(m_graphicsAPI->CreateImageView(imageViewCI));
            }
            for (uint32_t j = 0; j < depthSwapchainImageCount; j++) {
                GraphicsAPI::ImageViewCreateInfo imageViewCI;
                imageViewCI.image = m_graphicsAPI->GetSwapchainImage(depthSwapchainInfo.swapchain, j);
                imageViewCI.type = GraphicsAPI::ImageViewCreateInfo::Type::DSV;
                imageViewCI.view = GraphicsAPI::ImageViewCreateInfo::View::TYPE_2D;
                imageViewCI.format = depthSwapchainInfo.swapchainFormat;
                imageViewCI.aspect = GraphicsAPI::ImageViewCreateInfo::Aspect::DEPTH_BIT;
                imageViewCI.baseMipLevel = 0;
                imageViewCI.levelCount = 1;
                imageViewCI.baseArrayLayer = 0;
                imageViewCI.layerCount = 1;
                depthSwapchainInfo.imageViews.push_back(m_graphicsAPI->CreateImageView(imageViewCI));
            }
            // XR_DOCS_TAG_END_CreateImageViews
        }
    }

    void DestroySwapchains() {
        // XR_DOCS_TAG_BEGIN_DestroySwapchains
        // Per view in the view configuration:
        for (size_t i = 0; i < m_viewConfigurationViews.size(); i++) {
            SwapchainInfo &colorSwapchainInfo = m_colorSwapchainInfos[i];
            SwapchainInfo &depthSwapchainInfo = m_depthSwapchainInfos[i];

            // Destroy the color and depth image views from GraphicsAPI.
            for (void *&imageView : colorSwapchainInfo.imageViews) {
                m_graphicsAPI->DestroyImageView(imageView);
            }
            for (void *&imageView : depthSwapchainInfo.imageViews) {
                m_graphicsAPI->DestroyImageView(imageView);
            }

            // Free the Swapchain Image Data.
            m_graphicsAPI->FreeSwapchainImageData(colorSwapchainInfo.swapchain);
            m_graphicsAPI->FreeSwapchainImageData(depthSwapchainInfo.swapchain);

            // Destroy the swapchains.
            OPENXR_CHECK(xrDestroySwapchain(colorSwapchainInfo.swapchain), "Failed to destroy Color Swapchain");
            OPENXR_CHECK(xrDestroySwapchain(depthSwapchainInfo.swapchain), "Failed to destroy Depth Swapchain");
        }
        // XR_DOCS_TAG_END_DestroySwapchains
    }

    // XR_DOCS_TAG_BEGIN_RenderCuboid1
    size_t renderCuboidIndex = 0;
    // XR_DOCS_TAG_END_RenderCuboid1
    void RenderCuboid(XrPosef pose, XrVector3f scale, XrVector3f color) {
        // XR_DOCS_TAG_BEGIN_RenderCuboid2
        XrMatrix4x4f_CreateTranslationRotationScale(&cameraConstants.model, &pose.position, &pose.orientation, &scale);

        XrMatrix4x4f_Multiply(&cameraConstants.modelViewProj, &cameraConstants.viewProj, &cameraConstants.model);
        cameraConstants.color = {color.x, color.y, color.z, 1.0};
        size_t offsetCameraUB = sizeof(CameraConstants) * renderCuboidIndex;

        m_graphicsAPI->SetPipeline(m_pipeline);

        m_graphicsAPI->SetBufferData(m_uniformBuffer_Camera, offsetCameraUB, sizeof(CameraConstants), &cameraConstants);
        m_graphicsAPI->SetDescriptor({0, m_uniformBuffer_Camera, GraphicsAPI::DescriptorInfo::Type::BUFFER, GraphicsAPI::DescriptorInfo::Stage::VERTEX, false, offsetCameraUB, sizeof(CameraConstants)});
        m_graphicsAPI->SetDescriptor({1, m_uniformBuffer_Normals, GraphicsAPI::DescriptorInfo::Type::BUFFER, GraphicsAPI::DescriptorInfo::Stage::VERTEX, false, 0, sizeof(normals)});

        m_graphicsAPI->UpdateDescriptors();

        m_graphicsAPI->SetVertexBuffers(&m_vertexBuffer, 1);
        m_graphicsAPI->SetIndexBuffer(m_indexBuffer);
        m_graphicsAPI->DrawIndexed(36);

        renderCuboidIndex++;
        // XR_DOCS_TAG_END_RenderCuboid2
    }

    void RenderFrame() {
#if XR_DOCS_CHAPTER_VERSION >= XR_DOCS_CHAPTER_3_2
        // XR_DOCS_TAG_BEGIN_RenderFrame
        // Get the XrFrameState for timing and rendering info.
        XrFrameState frameState{XR_TYPE_FRAME_STATE};
        XrFrameWaitInfo frameWaitInfo{XR_TYPE_FRAME_WAIT_INFO};
        OPENXR_CHECK(xrWaitFrame(m_session, &frameWaitInfo, &frameState), "Failed to wait for XR Frame.");

        // Tell the OpenXR compositor that the application is beginning the frame.
        XrFrameBeginInfo frameBeginInfo{XR_TYPE_FRAME_BEGIN_INFO};
        OPENXR_CHECK(xrBeginFrame(m_session, &frameBeginInfo), "Failed to begin the XR Frame.");

        // Variables for rendering and layer composition.
        bool rendered = false;
        RenderLayerInfo renderLayerInfo;
        renderLayerInfo.predictedDisplayTime = frameState.predictedDisplayTime;

        // Check that the session is active and that we should render.
        bool sessionActive = (m_sessionState == XR_SESSION_STATE_SYNCHRONIZED || m_sessionState == XR_SESSION_STATE_VISIBLE || m_sessionState == XR_SESSION_STATE_FOCUSED);
        if (sessionActive && frameState.shouldRender) {
#if XR_DOCS_CHAPTER_VERSION >= XR_DOCS_CHAPTER_4_2
            // XR_DOCS_TAG_BEGIN_CallPollActions
            // poll actions here because they require a predicted display time, which we've only just obtained.
            PollActions(frameState.predictedDisplayTime);
            // Handle the interaction between the user and the 3D blocks.
            BlockInteraction();
            // XR_DOCS_TAG_END_CallPollActions
#endif
            // Render the stereo image and associate one of swapchain images with the XrCompositionLayerProjection structure.
            rendered = RenderLayer(renderLayerInfo);
            if (rendered) {
                renderLayerInfo.layers.push_back(reinterpret_cast<XrCompositionLayerBaseHeader *>(&renderLayerInfo.layerProjection));
            }
        }

        // Tell OpenXR that we are finished with this frame; specifying its display time, environment blending and layers.
        XrFrameEndInfo frameEndInfo{XR_TYPE_FRAME_END_INFO};
        frameEndInfo.displayTime = frameState.predictedDisplayTime;
        frameEndInfo.environmentBlendMode = m_environmentBlendMode;
        frameEndInfo.layerCount = static_cast<uint32_t>(renderLayerInfo.layers.size());
        frameEndInfo.layers = renderLayerInfo.layers.data();
        OPENXR_CHECK(xrEndFrame(m_session, &frameEndInfo), "Failed to end the XR Frame.");
        // XR_DOCS_TAG_END_RenderFrame
#endif
    }

    bool RenderLayer(RenderLayerInfo& renderLayerInfo) {
        // XR_DOCS_TAG_BEGIN_RenderLayer1
        // Locate the views from the view configuration within the (reference) space at the display time.
        std::vector<XrView> views(m_viewConfigurationViews.size(), {XR_TYPE_VIEW});

        XrViewState viewState{XR_TYPE_VIEW_STATE};  // Will contain information on whether the position and/or orientation is valid and/or tracked.
        XrViewLocateInfo viewLocateInfo{XR_TYPE_VIEW_LOCATE_INFO};
        viewLocateInfo.viewConfigurationType = m_viewConfiguration;
        viewLocateInfo.displayTime = renderLayerInfo.predictedDisplayTime;
        viewLocateInfo.space = m_localOrStageSpace;
        uint32_t viewCount = 0;
        XrResult result = xrLocateViews(m_session, &viewLocateInfo, &viewState, static_cast<uint32_t>(views.size()), &viewCount, views.data());
        if (result != XR_SUCCESS) {
            std::cout << "Failed to locate Views." << std::endl;
            return false;
        }

        // Resize the layer projection views to match the view count. The layer projection views are used in the layer projection.
        renderLayerInfo.layerProjectionViews.resize(viewCount, {XR_TYPE_COMPOSITION_LAYER_PROJECTION_VIEW});
#if XR_DOCS_CHAPTER_VERSION == XR_DOCS_CHAPTER_5_2
        // XR_DOCS_TAG_BEGIN_ResizeLeyerDepthInfos
        renderLayerInfo.layerDepthInfos.resize(viewCount, {XR_TYPE_COMPOSITION_LAYER_DEPTH_INFO_KHR});
        // XR_DOCS_TAG_END_ResizeLeyerDepthInfos
#endif

        // Per view in the view configuration:
        for (uint32_t i = 0; i < viewCount; i++) {
            SwapchainInfo &colorSwapchainInfo = m_colorSwapchainInfos[i];
            SwapchainInfo &depthSwapchainInfo = m_depthSwapchainInfos[i];

            // Acquire and wait for an image from the swapchains.
            // Get the image index of an image in the swapchains.
            // The timeout is infinite.
            uint32_t colorImageIndex = 0;
            uint32_t depthImageIndex = 0;
            XrSwapchainImageAcquireInfo acquireInfo{XR_TYPE_SWAPCHAIN_IMAGE_ACQUIRE_INFO};
            OPENXR_CHECK(xrAcquireSwapchainImage(colorSwapchainInfo.swapchain, &acquireInfo, &colorImageIndex), "Failed to acquire Image from the Color Swapchian");
            OPENXR_CHECK(xrAcquireSwapchainImage(depthSwapchainInfo.swapchain, &acquireInfo, &depthImageIndex), "Failed to acquire Image from the Depth Swapchian");

            XrSwapchainImageWaitInfo waitInfo = {XR_TYPE_SWAPCHAIN_IMAGE_WAIT_INFO};
            waitInfo.timeout = XR_INFINITE_DURATION;
            OPENXR_CHECK(xrWaitSwapchainImage(colorSwapchainInfo.swapchain, &waitInfo), "Failed to wait for Image from the Color Swapchain");
            OPENXR_CHECK(xrWaitSwapchainImage(depthSwapchainInfo.swapchain, &waitInfo), "Failed to wait for Image from the Depth Swapchain");

            // Get the width and height and construct the viewport and scissors.
            const uint32_t &width = m_viewConfigurationViews[i].recommendedImageRectWidth;
            const uint32_t &height = m_viewConfigurationViews[i].recommendedImageRectHeight;
            GraphicsAPI::Viewport viewport = {0.0f, 0.0f, (float)width, (float)height, 0.0f, 1.0f};
            GraphicsAPI::Rect2D scissor = {{(int32_t)0, (int32_t)0}, {width, height}};
            float nearZ = 0.05f;
            float farZ = 100.0f;

            // Fill out the XrCompositionLayerProjectionView structure specifying the pose and fov from the view.
            // This also associates the swapchain image with this layer projection view.
           renderLayerInfo.layerProjectionViews[i] = {XR_TYPE_COMPOSITION_LAYER_PROJECTION_VIEW};
           renderLayerInfo.layerProjectionViews[i].pose = views[i].pose;
           renderLayerInfo.layerProjectionViews[i].fov = views[i].fov;
           renderLayerInfo.layerProjectionViews[i].subImage.swapchain = colorSwapchainInfo.swapchain;
           renderLayerInfo.layerProjectionViews[i].subImage.imageRect.offset.x = 0;
           renderLayerInfo.layerProjectionViews[i].subImage.imageRect.offset.y = 0;
           renderLayerInfo.layerProjectionViews[i].subImage.imageRect.extent.width = static_cast<int32_t>(width);
           renderLayerInfo.layerProjectionViews[i].subImage.imageRect.extent.height = static_cast<int32_t>(height);
           renderLayerInfo.layerProjectionViews[i].subImage.imageArrayIndex = 0;  // Useful for multiview rendering.
#if XR_DOCS_CHAPTER_VERSION == XR_DOCS_CHAPTER_5_2
           // XR_DOCS_TAG_BEGIN_SetupLeyerDepthInfos
           renderLayerInfo.layerProjectionViews[i].next = &renderLayerInfo.layerDepthInfos[i];

           renderLayerInfo.layerDepthInfos[i] = {XR_TYPE_COMPOSITION_LAYER_DEPTH_INFO_KHR};
           renderLayerInfo.layerDepthInfos[i].subImage.swapchain = depthSwapchainInfo.swapchain;
           renderLayerInfo.layerDepthInfos[i].subImage.imageRect.offset.x = 0;
           renderLayerInfo.layerDepthInfos[i].subImage.imageRect.offset.y = 0;
           renderLayerInfo.layerDepthInfos[i].subImage.imageRect.extent.width = static_cast<int32_t>(width);
           renderLayerInfo.layerDepthInfos[i].subImage.imageRect.extent.height = static_cast<int32_t>(height);
           renderLayerInfo.layerDepthInfos[i].minDepth = viewport.minDepth;
           renderLayerInfo.layerDepthInfos[i].maxDepth = viewport.maxDepth;
           renderLayerInfo.layerDepthInfos[i].nearZ = nearZ;
           renderLayerInfo.layerDepthInfos[i].farZ = farZ;
           // XR_DOCS_TAG_END_SetupLeyerDepthInfos
#endif

            // Rendering code to clear the color and depth image views.
            m_graphicsAPI->BeginRendering();

            if (m_environmentBlendMode == XR_ENVIRONMENT_BLEND_MODE_OPAQUE) {
                // VR mode use a background color.
                m_graphicsAPI->ClearColor(colorSwapchainInfo.imageViews[colorImageIndex], 0.17f, 0.17f, 0.17f, 1.00f);
            } else {
                // In AR mode make the background color black.
                m_graphicsAPI->ClearColor(colorSwapchainInfo.imageViews[colorImageIndex], 0.00f, 0.00f, 0.00f, 1.00f);
            }
            m_graphicsAPI->ClearDepth(depthSwapchainInfo.imageViews[depthImageIndex], 1.0f);
            // XR_DOCS_TAG_END_RenderLayer1

            // XR_DOCS_TAG_BEGIN_SetupFrameRendering
            m_graphicsAPI->SetRenderAttachments(&colorSwapchainInfo.imageViews[colorImageIndex], 1, depthSwapchainInfo.imageViews[depthImageIndex], width, height, m_pipeline);
            m_graphicsAPI->SetViewports(&viewport, 1);
            m_graphicsAPI->SetScissors(&scissor, 1);

            // Compute the view-projection transform.
            // All matrices (including OpenXR's) are column-major, right-handed.
            XrMatrix4x4f proj;
            XrMatrix4x4f_CreateProjectionFov(&proj, m_apiType, views[i].fov, nearZ, farZ);
            XrMatrix4x4f toView;
            XrVector3f scale1m{1.0f, 1.0f, 1.0f};
            XrMatrix4x4f_CreateTranslationRotationScale(&toView, &views[i].pose.position, &views[i].pose.orientation, &scale1m);
            XrMatrix4x4f view;
            XrMatrix4x4f_InvertRigidBody(&view, &toView);
            XrMatrix4x4f_Multiply(&cameraConstants.viewProj, &proj, &view);
            // XR_DOCS_TAG_END_SetupFrameRendering

            // XR_DOCS_TAG_BEGIN_CallRenderCuboid
            renderCuboidIndex = 0;
            // Draw a floor. Scale it by 2 in the X and Z, and 0.1 in the Y,
            RenderCuboid({{0.0f, 0.0f, 0.0f, 1.0f}, {0.0f, -m_viewHeightM, 0.0f}}, {2.0f, 0.1f, 2.0f}, {0.4f, 0.5f, 0.5f});
            // Draw a "table".
            RenderCuboid({{0.0f, 0.0f, 0.0f, 1.0f}, {0.0f, -m_viewHeightM + 0.9f, -0.7f}}, {1.0f, 0.2f, 1.0f}, {0.6f, 0.6f, 0.4f});
            // XR_DOCS_TAG_END_CallRenderCuboid

            // XR_DOCS_TAG_BEGIN_CallRenderCuboid2
            // Draw some blocks at the controller positions:
            for (int j = 0; j < 2; j++) {
                if (m_handPoseState[j].isActive) {
                    RenderCuboid(m_handPose[j], {0.02f, 0.04f, 0.10f}, {1.f, 1.f, 1.f});
                }
            }
            for (int j = 0; j < blocks.size(); j++) {
                auto &thisBlock = blocks[j];
                XrVector3f sc = thisBlock.scale;
                if (j == nearBlock[0] || j == nearBlock[1])
                    sc = thisBlock.scale * 1.05f;
                RenderCuboid(thisBlock.pose, sc, thisBlock.color);
            }
            // XR_DOCS_TAG_END_CallRenderCuboid2

            // XR_DOCS_TAG_BEGIN_RenderHands
<<<<<<< HEAD
            if (handTrackingSystemProperties.supportsHandTracking)
                for (int j = 0; j < 2; j++) {
                    auto hand = m_hands[j];
=======
            if (handTrackingSystemProperties.supportsHandTracking) {
                for (int i = 0; i < 2; i++) {
                    auto hand = m_hands[i];
>>>>>>> 2c738fcb
                    XrVector3f hand_color = {1.f, 1.f, 0.f};
                    for (int k= 0; k< XR_HAND_JOINT_COUNT_EXT; k++) {
                        XrVector3f sc = {1.5f, 1.5f, 2.5f};
                        sc = sc * hand.m_jointLocations[k].radius;
                        RenderCuboid(hand.m_jointLocations[k].pose, sc, hand_color);
                    }
                }
            }
            // XR_DOCS_TAG_END_RenderHands

            // XR_DOCS_TAG_BEGIN_RenderLayer2
            m_graphicsAPI->EndRendering();

            // Give the swapchain image back to OpenXR, allowing the compositor to use the image.
            XrSwapchainImageReleaseInfo releaseInfo{XR_TYPE_SWAPCHAIN_IMAGE_RELEASE_INFO};
            OPENXR_CHECK(xrReleaseSwapchainImage(colorSwapchainInfo.swapchain, &releaseInfo), "Failed to release Image back to the Color Swapchain");
            OPENXR_CHECK(xrReleaseSwapchainImage(depthSwapchainInfo.swapchain, &releaseInfo), "Failed to release Image back to the Depth Swapchain");
        }

        // Fill out the XrCompositionLayerProjection structure for usage with xrEndFrame().
        renderLayerInfo.layerProjection.layerFlags = XR_COMPOSITION_LAYER_BLEND_TEXTURE_SOURCE_ALPHA_BIT | XR_COMPOSITION_LAYER_CORRECT_CHROMATIC_ABERRATION_BIT;
        renderLayerInfo.layerProjection.space = m_localOrStageSpace;
        renderLayerInfo.layerProjection.viewCount = static_cast<uint32_t>(renderLayerInfo.layerProjectionViews.size());
        renderLayerInfo.layerProjection.views = renderLayerInfo.layerProjectionViews.data();

        return true;
        // XR_DOCS_TAG_END_RenderLayer2
    }

#if defined(__ANDROID__)
    // XR_DOCS_TAG_BEGIN_Android_System_Functionality1
public:
    // Stored pointer to the android_app structure from android_main().
    static android_app *androidApp;

    // Custom data structure that is used by PollSystemEvents().
    // Modified from https://github.com/KhronosGroup/OpenXR-SDK-Source/blob/d6b6d7a10bdcf8d4fe806b4f415fde3dd5726878/src/tests/hello_xr/main.cpp#L133C1-L189C2
    struct AndroidAppState {
        ANativeWindow *nativeWindow = nullptr;
        bool resumed = false;
    };
    static AndroidAppState androidAppState;

    // Processes the next command from the Android OS. It updates AndroidAppState.
    static void AndroidAppHandleCmd(struct android_app *app, int32_t cmd) {
        AndroidAppState *appState = (AndroidAppState *)app->userData;

        switch (cmd) {
        // There is no APP_CMD_CREATE. The ANativeActivity creates the application thread from onCreate().
        // The application thread then calls android_main().
        case APP_CMD_START: {
            break;
        }
        case APP_CMD_RESUME: {
            appState->resumed = true;
            break;
        }
        case APP_CMD_PAUSE: {
            appState->resumed = false;
            break;
        }
        case APP_CMD_STOP: {
            break;
        }
        case APP_CMD_DESTROY: {
            appState->nativeWindow = nullptr;
            break;
        }
        case APP_CMD_INIT_WINDOW: {
            appState->nativeWindow = app->window;
            break;
        }
        case APP_CMD_TERM_WINDOW: {
            appState->nativeWindow = nullptr;
            break;
        }
        }
    }
    // XR_DOCS_TAG_END_Android_System_Functionality1

private:
    void PollSystemEvents() {
        // XR_DOCS_TAG_BEGIN_Android_System_Functionality2
        // Checks whether Android has requested that application should by destroyed.
        if (androidApp->destroyRequested != 0) {
            m_applicationRunning = false;
            return;
        }
        while (true) {
            // Poll and process the Android OS system events.
            struct android_poll_source *source = nullptr;
            int events = 0;
            // The timeout depends on whether the application is active.
            const int timeoutMilliseconds = (!androidAppState.resumed && !m_sessionRunning && androidApp->destroyRequested == 0) ? -1 : 0;
            if (ALooper_pollAll(timeoutMilliseconds, nullptr, &events, (void **)&source) >= 0) {
                if (source != nullptr) {
                    source->process(androidApp, source);
                }
            } else {
                break;
            }
        }
        // XR_DOCS_TAG_END_Android_System_Functionality2
    }
#else
    void PollSystemEvents() {
        return;
    }
#endif

private:
    XrInstance m_xrInstance = XR_NULL_HANDLE;
    std::vector<const char *> m_activeAPILayers = {};
    std::vector<const char *> m_activeInstanceExtensions = {};
    std::vector<std::string> m_apiLayers = {};
    std::vector<std::string> m_instanceExtensions = {};

    XrDebugUtilsMessengerEXT m_debugUtilsMessenger = XR_NULL_HANDLE;

    XrFormFactor m_formFactor = XR_FORM_FACTOR_HEAD_MOUNTED_DISPLAY;
    XrSystemId m_systemID = {};
    XrSystemProperties m_systemProperties = {XR_TYPE_SYSTEM_PROPERTIES};

    GraphicsAPI_Type m_apiType = UNKNOWN;
    std::unique_ptr<GraphicsAPI> m_graphicsAPI = nullptr;

    XrSession m_session = {};
    XrSessionState m_sessionState = XR_SESSION_STATE_UNKNOWN;
    bool m_applicationRunning = true;
    bool m_sessionRunning = false;

    XrViewConfigurationType m_viewConfiguration = XR_VIEW_CONFIGURATION_TYPE_PRIMARY_STEREO;
    std::vector<XrViewConfigurationView> m_viewConfigurationViews;

    struct SwapchainInfo {
        XrSwapchain swapchain = XR_NULL_HANDLE;
        int64_t swapchainFormat = 0;
        std::vector<void *> imageViews;
    };
    std::vector<SwapchainInfo> m_colorSwapchainInfos = {};
    std::vector<SwapchainInfo> m_depthSwapchainInfos = {};

    std::vector<XrEnvironmentBlendMode> m_applicationEnvironmentBlendModes = {XR_ENVIRONMENT_BLEND_MODE_OPAQUE, XR_ENVIRONMENT_BLEND_MODE_ADDITIVE};
    std::vector<XrEnvironmentBlendMode> m_environmentBlendModes = {};
    XrEnvironmentBlendMode m_environmentBlendMode = XR_ENVIRONMENT_BLEND_MODE_MAX_ENUM;

    XrSpace m_localOrStageSpace = XR_NULL_HANDLE;
    struct RenderLayerInfo {
        XrTime predictedDisplayTime = 0;
        std::vector<XrCompositionLayerBaseHeader *> layers;
        XrCompositionLayerProjection layerProjection = {XR_TYPE_COMPOSITION_LAYER_PROJECTION};
        std::vector<XrCompositionLayerProjectionView> layerProjectionViews;
#if XR_DOCS_CHAPTER_VERSION == XR_DOCS_CHAPTER_5_2
        // XR_DOCS_TAG_BEGIN_RenderLayer_LayerDepthInfos
        std::vector<XrCompositionLayerDepthInfoKHR> layerDepthInfos;
        // XR_DOCS_TAG_END_RenderLayer_LayerDepthInfos
#endif
    };

    // In STAGE space, viewHeightM should be 0. In LOCAL space, it should be offset downwards, below the viewer's initial position.
    float m_viewHeightM = 1.5f;

    void *m_vertexBuffer = nullptr;
    void *m_indexBuffer = nullptr;
    void *m_uniformBuffer_Camera = nullptr;
    void *m_uniformBuffer_Normals = nullptr;

    void *m_vertexShader = nullptr, *m_fragmentShader = nullptr;
    void *m_pipeline = nullptr;

    // XR_DOCS_TAG_BEGIN_Objects
    struct Block {
        XrPosef pose;
        XrVector3f scale;
        XrVector3f color;
    };
    std::vector<Block> blocks;
    int grabbedBlock[2] = {-1, -1};
    int nearBlock[2] = {-1, -1};
    // XR_DOCS_TAG_END_Objects

    // XR_DOCS_TAG_BEGIN_Actions
    XrActionSet m_actionSet;
    // An action for grabbing blocks, and an action to change the color of a block.
    XrAction m_grabCubeAction, m_changeColorAction;
    // The realtime states of these actions.
    XrActionStateFloat m_grabState[2] = {{XR_TYPE_ACTION_STATE_FLOAT}, {XR_TYPE_ACTION_STATE_FLOAT}};
    XrActionStateBoolean m_changeColorState[2] = {{XR_TYPE_ACTION_STATE_BOOLEAN}, {XR_TYPE_ACTION_STATE_BOOLEAN}};
    // The haptic output action for grabbing cubes.
    XrAction m_buzzAction;
    float buzz[2] = {0, 0};
    // The action for getting the hand or controller position and orientation.
    XrAction m_palmPoseAction;
    // The XrPaths for left and right hand hands or controllers.
    XrPath m_handPaths[2] = {0, 0};
    // The spaces that represents the two hand poses.
    XrSpace m_handPoseSpace[2];
    XrActionStatePose m_handPoseState[2] = {{XR_TYPE_ACTION_STATE_POSE}, {XR_TYPE_ACTION_STATE_POSE}};
    // The current poses obtained from the XrSpaces.
    XrPosef m_handPose[2];
    // XR_DOCS_TAG_END_Actions
    // XR_DOCS_TAG_BEGIN_HandTracking
    // The hand tracking properties, namely, is it supported?
    XrSystemHandTrackingPropertiesEXT handTrackingSystemProperties = {XR_TYPE_SYSTEM_HAND_TRACKING_PROPERTIES_EXT};
    // Each tracked hand has a live list of joint locations.
    struct Hand {
        XrHandJointLocationEXT m_jointLocations[XR_HAND_JOINT_COUNT_EXT];
        XrHandTrackerEXT m_handTracker = 0;
    };
    Hand m_hands[2];
    // XR_DOCS_TAG_END_HandTracking
};

void OpenXRTutorial_Main(GraphicsAPI_Type apiType) {
    DebugOutput debugOutput; // This redirects std::cerr and std::cout to the IDE's output or Android Studio's logcat.
    std::cout << "OpenXR Tutorial Chapter 5." << std::endl;
    OpenXRTutorial app(apiType);
    app.Run();
}

#if defined(_WIN32) || (defined(__linux__) && !defined(__ANDROID__))
int main(int argc, char **argv) {
    OpenXRTutorial_Main(XR_TUTORIAL_GRAPHICS_API);
}
/*
// XR_DOCS_TAG_BEGIN_main_Windows_Linux_OPENGL
int main(int argc, char **argv) {
    OpenXRTutorial_Main(OPENGL);
}
// XR_DOCS_TAG_END_main_Windows_Linux_OPENGL
// XR_DOCS_TAG_BEGIN_main_Windows_Linux_VULKAN
int main(int argc, char **argv) {
    OpenXRTutorial_Main(VULKAN);
}
// XR_DOCS_TAG_END_main_Windows_Linux_VULKAN
// XR_DOCS_TAG_BEGIN_main_Windows_Linux_D3D11
int main(int argc, char **argv) {
    OpenXRTutorial_Main(D3D11);
}
// XR_DOCS_TAG_END_main_Windows_Linux_D3D11
// XR_DOCS_TAG_BEGIN_main_Windows_Linux_D3D12
int main(int argc, char **argv) {
    OpenXRTutorial_Main(D3D12);
}
// XR_DOCS_TAG_END_main_Windows_Linux_D3D12
*/
#elif (__ANDROID__)
// XR_DOCS_TAG_BEGIN_android_main___ANDROID__
android_app *OpenXRTutorial::androidApp = nullptr;
OpenXRTutorial::AndroidAppState OpenXRTutorial::androidAppState = {};

void android_main(struct android_app *app) {
    // Allow interaction with JNI and the JVM on this thread.
    // https://developer.android.com/training/articles/perf-jni#threads
    JNIEnv *env;
    app->activity->vm->AttachCurrentThread(&env, nullptr);

    // https://registry.khronos.org/OpenXR/specs/1.0/html/xrspec.html#XR_KHR_loader_init
    // Load xrInitializeLoaderKHR() function pointer. On Android, the loader must be initialised with variables from android_app *.
    // Without this, there's is no loader and thus our function calls to OpenXR would fail.
    XrInstance m_xrInstance = XR_NULL_HANDLE;  // Dummy XrInstance variable for OPENXR_CHECK macro.
    PFN_xrInitializeLoaderKHR xrInitializeLoaderKHR = nullptr;
    OPENXR_CHECK(xrGetInstanceProcAddr(XR_NULL_HANDLE, "xrInitializeLoaderKHR", (PFN_xrVoidFunction *)&xrInitializeLoaderKHR), "Failed to get InstanceProcAddr for xrInitializeLoaderKHR.");
    if (!xrInitializeLoaderKHR) {
        return;
    }

    // Fill out an XrLoaderInitInfoAndroidKHR structure and initialize the loader for Android.
    XrLoaderInitInfoAndroidKHR loaderInitializeInfoAndroid{XR_TYPE_LOADER_INIT_INFO_ANDROID_KHR};
    loaderInitializeInfoAndroid.applicationVM = app->activity->vm;
    loaderInitializeInfoAndroid.applicationContext = app->activity->clazz;
    OPENXR_CHECK(xrInitializeLoaderKHR((XrLoaderInitInfoBaseHeaderKHR *)&loaderInitializeInfoAndroid), "Failed to initialise Loader for Android.");

    // Set userData and Callback for PollSystemEvents().
    app->userData = &OpenXRTutorial::androidAppState;
    app->onAppCmd = OpenXRTutorial::AndroidAppHandleCmd;

    OpenXRTutorial::androidApp = app;
    // XR_DOCS_TAG_END_android_main___ANDROID__
    OpenXRTutorial_Main(XR_TUTORIAL_GRAPHICS_API);
}
/*
// XR_DOCS_TAG_BEGIN_android_main_OPENGL_ES
    OpenXRTutorial_Main(OPENGL_ES);
}
// XR_DOCS_TAG_END_android_main_OPENGL_ES
// XR_DOCS_TAG_BEGIN_android_main_VULKAN
    OpenXRTutorial_Main(VULKAN);
}
// XR_DOCS_TAG_END_android_main_VULKAN
*/
#endif<|MERGE_RESOLUTION|>--- conflicted
+++ resolved
@@ -100,10 +100,7 @@
         // XR_DOCS_TAG_BEGIN_CallCreateHandTracker
         if (handTrackingSystemProperties.supportsHandTracking) {
             CreateHandTrackers();
-<<<<<<< HEAD
-=======
-        }
->>>>>>> 2c738fcb
+        }
         // XR_DOCS_TAG_END_CallCreateHandTracker
 
 #if XR_DOCS_CHAPTER_VERSION >= XR_DOCS_CHAPTER_3_2
@@ -1160,7 +1157,7 @@
 
     bool RenderLayer(RenderLayerInfo& renderLayerInfo) {
         // XR_DOCS_TAG_BEGIN_RenderLayer1
-        // Locate the views from the view configuration within the (reference) space at the display time.
+        // Locate the views from the view configuration with in the (reference) space at the display time.
         std::vector<XrView> views(m_viewConfigurationViews.size(), {XR_TYPE_VIEW});
 
         XrViewState viewState{XR_TYPE_VIEW_STATE};  // Will contain information on whether the position and/or orientation is valid and/or tracked.
@@ -1293,15 +1290,9 @@
             // XR_DOCS_TAG_END_CallRenderCuboid2
 
             // XR_DOCS_TAG_BEGIN_RenderHands
-<<<<<<< HEAD
-            if (handTrackingSystemProperties.supportsHandTracking)
+            if (handTrackingSystemProperties.supportsHandTracking) {
                 for (int j = 0; j < 2; j++) {
                     auto hand = m_hands[j];
-=======
-            if (handTrackingSystemProperties.supportsHandTracking) {
-                for (int i = 0; i < 2; i++) {
-                    auto hand = m_hands[i];
->>>>>>> 2c738fcb
                     XrVector3f hand_color = {1.f, 1.f, 0.f};
                     for (int k= 0; k< XR_HAND_JOINT_COUNT_EXT; k++) {
                         XrVector3f sc = {1.5f, 1.5f, 2.5f};
@@ -1580,7 +1571,7 @@
     app->onAppCmd = OpenXRTutorial::AndroidAppHandleCmd;
 
     OpenXRTutorial::androidApp = app;
-    // XR_DOCS_TAG_END_android_main___ANDROID__
+// XR_DOCS_TAG_END_android_main___ANDROID__
     OpenXRTutorial_Main(XR_TUTORIAL_GRAPHICS_API);
 }
 /*
